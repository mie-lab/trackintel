--- conflicted
+++ resolved
@@ -32,25 +32,14 @@
         When given, dbscan will work on a precomputed a distance matrix that is
         created using the staypoints based on the given metric. Possible metrics
         are: {'haversine', 'euclidean'} or any mentioned in: 
-<<<<<<< HEAD
-            https://scikit-learn.org/stable/modules/generated/
-            sklearn.metrics.pairwise_distances.html
-        
-=======
         https://scikit-learn.org/stable/modules/generated/
         sklearn.metrics.pairwise_distances.html
->>>>>>> 1e84aacd
 
     Returns
     -------
     GeoDataFrame
         A new GeoDataFrame containing places that a person visited multiple times.
         
-<<<<<<< HEAD
-    
-
-=======
->>>>>>> 1e84aacd
     Examples
     --------
     >>> spts.as_staypoints.cluster_staypoints(method='dbscan', epsilon=50, num_samples=3)
