--- conflicted
+++ resolved
@@ -2,13 +2,9 @@
 
 import numpy as np
 import pandas as pd
-<<<<<<< HEAD
-from shapely import geometry
 from tqdm import tqdm
 from shapely.geometry import MultiPoint, Point
 import geopandas as gpd
-=======
->>>>>>> 27d80e33
 
 
 def smoothen_triplegs(triplegs, tolerance=1.0, preserve_topology=True):
@@ -115,16 +111,8 @@
     spts["type"] = "staypoint"
 
     # create table with relevant information from triplegs and staypoints.
-<<<<<<< HEAD
-    stps_tpls = stps[["started_at", "finished_at", "user_id", "type", "activity", "geom"]].append(
+    spts_tpls = spts[["started_at", "finished_at", "user_id", "type", "activity", "geom"]].append(
         tpls[["started_at", "finished_at", "user_id", "type", "geom"]]
-=======
-    spts_tpls = pd.concat(
-        [
-            spts[["started_at", "finished_at", "user_id", "type", "activity"]],
-            tpls[["started_at", "finished_at", "user_id", "type"]],
-        ]
->>>>>>> 27d80e33
     )
     # transform nan to bool
     spts_tpls["activity"].fillna(False, inplace=True)
@@ -205,6 +193,10 @@
     trips_with_act["origin_staypoint_id"] = trips_with_act["spts_tpls_id"].shift(1)
     trips_with_act["destination_staypoint_id"] = trips_with_act["spts_tpls_id"].shift(-1)
 
+    # add geometry for start and end points
+    trips_with_act["geom_origin"] = trips_with_act["geom"].shift(1)
+    trips_with_act["geom_destination"] = trips_with_act["geom"].shift(-1)
+
     # add prev_trip_id and next_trip_id for activity staypoints
     trips_with_act["prev_trip_id"] = trips_with_act["trip_id"].shift(1)
     trips_with_act["next_trip_id"] = trips_with_act["trip_id"].shift(-1)
@@ -216,6 +208,21 @@
     trips_with_act["activity"].fillna(False, inplace=True)
     # delete activities
     trips = trips_with_act[~trips_with_act["activity"]].copy()
+
+    # fill NaN start and end points with start of first tripleg (or end of last tripleg) on the trip
+    def geom_by_tripleg(trips, tpls, is_origin):
+        point_idx = 0 if is_origin else -1
+        col = "origin_staypoint_id" if is_origin else "destination_staypoint_id"
+        nan_geom_cols = trips[pd.isna(trips[col])].copy()
+        nan_geom_cols.loc[:, "tpls_id"] = nan_geom_cols.tpls.map(lambda x: x[point_idx])
+        nan_geom_cols = nan_geom_cols.join(tpls, on="tpls_id", how="left", lsuffix="_l", rsuffix="_r")
+        nan_geom_cols["geom_point"] = nan_geom_cols.geom_r.apply(lambda x: x.boundary[point_idx])
+        return nan_geom_cols["geom_point"]
+
+    trips.loc[pd.isna(trips["origin_staypoint_id"]), "geom_origin"] = geom_by_tripleg(trips, tpls, True)
+    trips.loc[pd.isna(trips["destination_staypoint_id"]), "geom_destination"] = geom_by_tripleg(trips, tpls, False)
+    trips["geom"] = [MultiPoint([x, y]) for x, y in zip(trips.geom_origin, trips.geom_destination)]
+    trips = gpd.GeoDataFrame(trips, geometry="geom")
 
     trips.drop(
         [
@@ -225,6 +232,8 @@
             "temp_trip_id",
             "prev_trip_id",
             "next_trip_id",
+            "geom_origin",
+            "geom_destination",
         ],
         inplace=True,
         axis=1,
@@ -261,146 +270,7 @@
     # user_id of trips should be the same as tpls
     trips["user_id"] = trips["user_id"].astype(tpls["user_id"].dtype)
 
-<<<<<<< HEAD
-    return stps, tpls, trips
-
-
-def _generate_trips_user(df, gap_threshold):
-    # function called after groupby: should only contain records of one user
-    user_id = df["user_id"].unique()
-    assert len(user_id) == 1
-    user_id = user_id[0]
-
-    unknown_activity = {"user_id": user_id, "activity": True, "id": np.nan, "geom": None}
-    origin_activity = unknown_activity
-    temp_trip_stack = []
-    in_trip = False
-    trip_ls = []
-
-    for _, row in df.iterrows():
-
-        # check if we can start a new trip
-        # (we make sure that we start the trip with the most recent activity)
-        if in_trip is False:
-            # If there are several activities in a row, we skip until the last one
-            if row["activity"] and row["activity_next"]:
-                continue
-
-            # if this is the last activity before the trip starts, reset the origin
-            elif row["activity"]:
-                origin_activity = row
-                in_trip = True
-                continue
-
-            # if for non-activities we simply start the trip
-            else:
-                in_trip = True
-
-        if in_trip is True:
-            # during trip generation/recording
-
-            # if the origin activity is unknown, fill origin coordinates with coordinates of first tripleg
-            if origin_activity["geom"] is None:
-                origin_activity["geom"] = row["geom"].coords[0]
-
-            # check if trip ends regularly
-            if row["activity"] is True:
-
-                # if there are no triplegs in the trip, set the current activity as origin and start over
-                if not _check_trip_stack_has_tripleg(temp_trip_stack):
-                    origin_activity = row
-                    temp_trip_stack = list()
-                    in_trip = True
-
-                else:
-                    # record trip
-                    destination_activity = row
-                    trip_ls.append(_create_trip_from_stack(temp_trip_stack, origin_activity, destination_activity))
-
-                    # set values for next trip
-                    if row["started_at_next"] - row["finished_at"] > datetime.timedelta(minutes=gap_threshold):
-                        # if there is a gap after this trip the origin of the next trip is unknown
-                        origin_activity = unknown_activity
-                        destination_activity = None
-                        temp_trip_stack = list()
-                        in_trip = False
-
-                    else:
-                        # if there is no gap after this trip the origin of the next trip is the destination of the
-                        # current trip
-                        origin_activity = destination_activity
-                        destination_activity = None
-                        temp_trip_stack = list()
-                        in_trip = False
-
-            # check if gap during the trip
-            elif row["started_at_next"] - row["finished_at"] > datetime.timedelta(minutes=gap_threshold):
-                # in case of a gap, the destination of the current trip and the origin of the next trip
-                # are unknown.
-
-                # add current item to trip
-                temp_trip_stack.append(row)
-
-                # if the trip has no recored triplegs, we do not generate the current trip.
-                if not _check_trip_stack_has_tripleg(temp_trip_stack):
-                    origin_activity = unknown_activity
-                    in_trip = True
-                    temp_trip_stack = list()
-
-                else:
-                    # add tripleg to trip, generate trip, start new trip with unknown origin
-                    destination_activity = unknown_activity
-                    # for unknown activity, use the last point of the tripleg as the destination coordinates
-                    destination_activity["geom"] = row["geom"].coords[-1]
-
-                    trip_ls.append(_create_trip_from_stack(temp_trip_stack, origin_activity, destination_activity))
-                    origin_activity = unknown_activity
-                    destination_activity = None
-                    temp_trip_stack = list()
-                    in_trip = True
-
-            else:
-                temp_trip_stack.append(row)
-
-    # if user ends generate last trip with unknown destination
-    if (len(temp_trip_stack) > 0) and (_check_trip_stack_has_tripleg(temp_trip_stack)):
-        destination_activity = unknown_activity
-        # for unknown activity, use the last point of the tripleg as the destination coordinates
-        destination_activity["geom"] = row["geom"].coords[-1]
-        trip_ls.append(
-            _create_trip_from_stack(
-                temp_trip_stack,
-                origin_activity,
-                destination_activity,
-            )
-        )
-
-    trips = gpd.GeoDataFrame(trip_ls, geometry="geom")
-    return trips
-
-
-def _check_trip_stack_has_tripleg(temp_trip_stack):
-    """
-    Check if a trip has at least 1 tripleg.
-
-    Parameters
-    ----------
-    temp_trip_stack : list
-        list of dictionary like elements (either pandas series or python dictionary).
-        Contains all elements that will be aggregated into a trip
-
-    Returns
-    -------
-    has_tripleg: Bool
-    """
-    has_tripleg = False
-    for row in temp_trip_stack:
-        if row["type"] == "tripleg":
-            has_tripleg = True
-            break
-=======
     return spts, tpls, trips
->>>>>>> 27d80e33
 
 
 def _get_activity_masks(df):
@@ -419,36 +289,9 @@
     is_first, is_inter, is_last
         Three boolean Series
     """
-<<<<<<< HEAD
-    # this function return and empty dict if no tripleg is in the stack
-    first_trip_element = temp_trip_stack[0]
-    last_trip_element = temp_trip_stack[-1]
-
-    # all data has to be from the same user
-    assert origin_activity["user_id"] == last_trip_element["user_id"]
-
-    # double check if trip requirements are fulfilled
-    assert origin_activity["activity"] == True
-    assert destination_activity["activity"] == True
-    assert first_trip_element["activity"] == False
-
-    trip_dict_entry = {
-        "user_id": origin_activity["user_id"],
-        "started_at": first_trip_element["started_at"],
-        "finished_at": last_trip_element["finished_at"],
-        "origin_staypoint_id": origin_activity["id"],
-        "destination_staypoint_id": destination_activity["id"],
-        "geom": MultiPoint((origin_activity["geom"], destination_activity["geom"])),
-        "tpls": [tripleg["id"] for tripleg in temp_trip_stack if tripleg["type"] == "tripleg"],
-        "stps": [tripleg["id"] for tripleg in temp_trip_stack if tripleg["type"] == "staypoint"],
-    }
-
-    return trip_dict_entry
-=======
     prev_activity = df["activity"].shift(1, fill_value=False)
     next_activity = df["activity"].shift(-1, fill_value=False)
     is_first = df["activity"] & ~prev_activity
     is_last = df["activity"] & ~next_activity
     is_inter = df["activity"] & ~is_first & ~is_last
-    return is_first, is_inter, is_last
->>>>>>> 27d80e33
+    return is_first, is_inter, is_last