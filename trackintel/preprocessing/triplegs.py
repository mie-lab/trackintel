<<<<<<< HEAD
import warnings
=======
import datetime
>>>>>>> 2ec98ca8

import numpy as np
import pandas as pd


def smoothen_triplegs(triplegs, tolerance=1.0, preserve_topology=True):
    """
    Reduce number of points while retaining structure of tripleg.

    A wrapper function using shapely.simplify():
    https://shapely.readthedocs.io/en/stable/manual.html#object.simplify

    Parameters
    ----------
    triplegs: GeoDataFrame (as trackintel triplegs)
        triplegs to be simplified

    tolerance: float, default 1.0
        a higher tolerance removes more points; the units of tolerance are the same as the
        projection of the input geometry

    preserve_topology: bool, default True
        whether to preserve topology. If set to False the Douglas-Peucker algorithm is used.

    Returns
    -------
    ret_tpls: GeoDataFrame (as trackintel triplegs)
        The simplified triplegs GeoDataFrame
    """
    ret_tpls = triplegs.copy()
    origin_geom = ret_tpls.geom
    simplified_geom = origin_geom.simplify(tolerance, preserve_topology=preserve_topology)
    ret_tpls.geom = simplified_geom

    return ret_tpls


def generate_trips(spts, tpls, gap_threshold=15):
    """Generate trips based on staypoints and triplegs.

    Parameters
    ----------
    spts : GeoDataFrame (as trackintel staypoints)

    tpls : GeoDataFrame (as trackintel triplegs)

    gap_threshold : float, default 15 (minutes)
        Maximum allowed temporal gap size in minutes. If tracking data is missing for more than
        `gap_threshold` minutes, then a new trip begins after the gap.

    print_progress : bool, default False
        If print_progress is True, the progress bar is displayed

    Returns
    -------
    staypoints: GeoDataFrame (as trackintel staypoints)
        The original staypoints with new columns ``[`trip_id`, `prev_trip_id`, `next_trip_id`]``.

    triplegs: GeoDataFrame (as trackintel triplegs)
        The original triplegs with a new column ``[`trip_id`]``.

    trips: GeoDataFrame (as trackintel trips)
        The generated trips.

    Notes
    -----
    Trips are an aggregation level in transport planning that summarize all movement and all non-essential actions
    (e.g., waiting) between two relevant activities.
    The function returns altered versions of the input staypoints and triplegs. Staypoints receive the fields
    [`trip_id` `prev_trip_id` and `next_trip_id`], triplegs receive the field [`trip_id`].
    The following assumptions are implemented

        - If we do not record a person for more than `gap_threshold` minutes,
          we assume that the person performed an activity in the recording gap and split the trip at the gap.
        - Trips that start/end in a recording gap can have an unknown origin/destination
        - There are no trips without a (recored) tripleg

    Examples
    --------
    >>> from trackintel.preprocessing.triplegs import generate_trips
    >>> staypoints, triplegs, trips = generate_trips(staypoints, triplegs)

    trips can also be directly generated using the tripleg accessor
    >>> staypoints, triplegs, trips = triplegs.as_triplegs.generate_trips(staypoints)

    """

    assert "activity" in spts.columns, "staypoints need the column 'activities' to be able to generate trips"

    # Copy the input because we add a temporary columns
    tpls = tpls.copy()
    spts = spts.copy()
    gap_threshold = pd.to_timedelta(gap_threshold, unit="min")

    # If the triplegs already have a column "trip_id", we drop it
    if "trip_id" in tpls:
        tpls.drop(columns="trip_id", inplace=True)
        warnings.warn("Deleted column 'trip_id' from tpls.")

    # if the staypoints already have any of the columns "trip_id", "prev_trip_id", "next_trip_id", we drop them
    for col in ["trip_id", "prev_trip_id", "next_trip_id"]:
        if col in spts:
            spts.drop(columns=col, inplace=True)
            warnings.warn(f"Deleted column '{col}' from spts.")

    tpls["type"] = "tripleg"
    spts["type"] = "staypoint"

    # create table with relevant information from triplegs and staypoints.
    spts_tpls = pd.concat(
        [
            spts[["started_at", "finished_at", "user_id", "type", "activity"]],
            tpls[["started_at", "finished_at", "user_id", "type"]],
        ]
    )
    # transform nan to bool
    spts_tpls["activity"].fillna(False, inplace=True)

    # create ID field from index
    spts_tpls["id"] = spts_tpls.index

    spts_tpls.sort_values(by=["user_id", "started_at"], inplace=True)
    spts_tpls.reset_index(inplace=True, drop=True)

    # delete intermediate activities
    # intermediate activities are activities that are surrounded by other activities
    # therefore they are neither at the end, at the start, nor within a trip
    first_activities, inter_activities, last_activities = _get_activity_masks(spts_tpls)
    spts_tpls["first_activity"] = first_activities
    spts_tpls["last_activity"] = last_activities  # trip may start here
    spts_tpls = spts_tpls[~inter_activities]  # no trip interaction
    spts_tpls["started_at_next"] = spts_tpls["started_at"].shift(-1)

    # conditions for new trip
    # start new trip if the user changes
    condition_new_user = spts_tpls["user_id"] != spts_tpls["user_id"].shift(1)

    # start new trip if there is a new activity
    condition_new_activity = spts_tpls["last_activity"]

    # gap conditions
    # start new trip after a gap
    gap = (spts_tpls["started_at_next"] - spts_tpls["finished_at"]) > gap_threshold
    condition_time_gap = gap.shift(1, fill_value=False)  # trip starts on next entry

    cond_all = condition_new_user | condition_new_activity | condition_time_gap
    spts_tpls["new_trip"] = cond_all

    # assign an incrementing id to all triplegs that start a trip
    spts_tpls.loc[cond_all, "trip_id"] = np.arange(cond_all.sum())
    spts_tpls["trip_id"].fillna(method="ffill", inplace=True)

    # exclude activities to aggregate trips together.
    # activity can be thought of as the same level as trips.
    spts_tpls_no_act = spts_tpls[~spts_tpls["activity"]]
    spts_tpls_only_act = spts_tpls[spts_tpls["activity"]]

    trips_grouper = spts_tpls_no_act.groupby("trip_id")
    trips = trips_grouper.agg({"user_id": "mean", "started_at": min, "finished_at": max, "type": list, "id": list})

    def _seperate_ids(row):
        """Split aggregated ids into staypoints and triplegs arrays."""
        row_type = np.array(row["type"])
        row_id = np.array(row["id"])
        t = row_type == "tripleg"
        tpls_ids = row_id[t]
        spts_ids = row_id[np.logical_not(t)]
        return [spts_ids, tpls_ids]

    trips[["spts", "tpls"]] = trips.apply(_seperate_ids, axis=1, result_type="expand")

    # recount trips ignoring empty trips and save trip_id as for id assignment.
    trips.reset_index(inplace=True)
    trips["trip_id"] = trips.index

    # add gaps as activities, to simplify id assignment.
    gaps = pd.DataFrame(spts_tpls.loc[gap, "user_id"])
    gaps["started_at"] = spts_tpls.loc[gap, "finished_at"] + gap_threshold / 2
    gaps[["type", "activity", "new_trip"]] = ["gap", True, True]

    # same for user changes
    user_change = pd.DataFrame(spts_tpls.loc[condition_new_user, "user_id"])
    user_change["started_at"] = spts_tpls.loc[condition_new_user, "started_at"] - gap_threshold / 2
    user_change[["type", "activity", "new_trip"]] = ["user_change", True, True]

    # merge with activities
    trips.drop(columns=["type", "id"], inplace=True)  # make space so no overlap with activity "id"
    spts_tpls_only_act.drop(columns=["trip_id"])  # no overlap of activity trip_ids to real trip_ids in trips
    trips = pd.concat((trips, spts_tpls_only_act, gaps, user_change), axis=0, ignore_index=True)
    # Inserting `gaps` and `user_change` into the dataframe creates buffers that catch shifted
    # "staypoint_id" and "trip_id" from corrupting staypoints/trips.
    trips = trips.sort_values(["user_id", "started_at"])

    # ID assignment #
    # add origin/destination ids by shifting
    trips["origin_staypoint_id"] = trips["id"].shift(1)
    trips["destination_staypoint_id"] = trips["id"].shift(-1)

    # add prev_trip_id and next_trip_id for activity staypoints
    trips["prev_trip_id"] = trips["trip_id"].shift(1)
    trips["next_trip_id"] = trips["trip_id"].shift(-1)
    activity_staypoints = trips[trips["type"] == "staypoint"].copy()
    activity_staypoints.index = activity_staypoints["id"]
    spts = spts.join(activity_staypoints[["prev_trip_id", "next_trip_id"]], how="left")

    # transform column to binary
    trips["activity"].fillna(False, inplace=True)
    # delete activities
    trips = trips[~trips["activity"]].copy()

    trips.drop(
        [
            "type",
            "id",
            "activity",
            "started_at_next",
            "first_activity",
            "last_activity",
            "new_trip",
            "prev_trip_id",
            "next_trip_id",
        ],
        inplace=True,
        axis=1,
    )

    trips.rename(columns={"trip_id": "id"}, inplace=True)

    # index management
    trips.set_index("id", inplace=True, drop=False)

    # assign trip_id to tpls
    temp = trips.explode("tpls")
    temp.index = temp["tpls"]
    temp = temp[temp["tpls"].notna()]
    temp.rename(columns={"id": "trip_id"}, inplace=True)
    tpls = tpls.join(temp["trip_id"], how="left")

    # assign trip_id to spts, for non-activity spts
    temp = trips.explode("spts")
    temp.index = temp["spts"]
    temp = temp[temp["spts"].notna()]
    temp.rename(columns={"id": "trip_id"}, inplace=True)
    spts = spts.join(temp["trip_id"], how="left")

    # final cleaning
    tpls.drop(columns=["type"], inplace=True)
    spts.drop(columns=["type"], inplace=True)
    trips.drop(columns=["tpls", "spts", "id"], inplace=True)

    # dtype consistency
    # trips id (generated by this function) should be int64
    trips.index = trips.index.astype("int64")
    # trip id of spts and tpls can only be in Int64 (missing values)
    spts["trip_id"] = spts["trip_id"].astype("Int64")
    spts["prev_trip_id"] = spts["prev_trip_id"].astype("Int64")
    spts["next_trip_id"] = spts["next_trip_id"].astype("Int64")
    tpls["trip_id"] = tpls["trip_id"].astype("Int64")

    # user_id of trips should be the same as tpls
    trips["user_id"] = trips["user_id"].astype(tpls["user_id"].dtype)

    return spts, tpls, trips


def _get_activity_masks(df):
    """Split activities into three groups depending if other activities.

    Tell if activity is first (trip end), intermediate (can be deleted), or last (trip starts).
    First and last are intended to overlap.

    Parameters
    ----------
    df : DataFrame
        DataFrame with boolean column "activity".

    Returns
    -------
    is_first, is_inter, is_last
        Three boolean Series
    """
    prev_activity = df["activity"].shift(1, fill_value=False)
    next_activity = df["activity"].shift(-1, fill_value=False)
    is_first = df["activity"] & ~prev_activity
    is_last = df["activity"] & ~next_activity
    is_inter = df["activity"] & ~is_first & ~is_last
    return is_first, is_inter, is_last<|MERGE_RESOLUTION|>--- conflicted
+++ resolved
@@ -1,8 +1,5 @@
-<<<<<<< HEAD
 import warnings
-=======
-import datetime
->>>>>>> 2ec98ca8
+import copy
 
 import numpy as np
 import pandas as pd
