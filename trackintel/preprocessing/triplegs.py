import ast
import copy
<<<<<<< HEAD
import datetime

import pandas as pd
=======

>>>>>>> 5b35e7ae
from shapely.geometry import LineString
from simplification.cutil import simplify_coords  # , simplify_coordsvw


def smoothen_triplegs(triplegs, method='douglas-peucker', epsilon = 1.0):
    """reduces number of points while retaining structure of tripleg
    Parameters
    ----------
    triplegs: shapely file
        triplegs to be reduced
    method: method used to smoothen
        only one method available so far
    epsilon: float
        slack parameter, higher epsilon means removing more points
    """
    input_copy = copy.deepcopy(triplegs)
    input_copy.geom = [LineString(ast.literal_eval(str(simplify_coords(input_copy.geom[i].coords, epsilon))))
                       for i in range(len(input_copy.geom))]
    return input_copy
<<<<<<< HEAD


def _temp_trip_stack_has_tripleg(temp_trip_stack):
    """
    Check if a trip has at least 1 tripleg
    Parameters
    ----------
        temp_trip_stack : list
                    list of dictionary like elements (either pandas series or python dictionary). Contains all elements
                    that will be aggregated into a trip

    Returns
    -------
    Bool
    """

    has_tripleg = False
    for row in temp_trip_stack:
        if row['type'] == 'tripleg':
            has_tripleg = True
            break

    return has_tripleg


def _create_trip_from_stack(temp_trip_stack, origin_activity, destination_activity, trip_id_counter):
    """
    Aggregate information of trip elements in a structured dictionary

    Parameters
    ----------
    temp_trip_stack : list
                    list of dictionary like elements (either pandas series or python dictionary). Contains all elements
                    that will be aggregated into a trip
    origin_activity : dictionary like
                    Either dictionary or pandas series
    destination_activity : dictionary like
                    Either dictionary or pandas series
    trip_id_counter : int
            current trip id

    Returns
    -------
    dictionary

    """

    # this function return and empty dict if no tripleg is in the stack
    first_trip_element = temp_trip_stack[0]
    last_trip_element = temp_trip_stack[-1]

    # all data has to be from the same user
    assert origin_activity['user_id'] == last_trip_element['user_id']

    # double check if trip requirements are fulfilled
    assert origin_activity['activity'] == True
    assert destination_activity['activity'] == True
    assert first_trip_element['activity'] == False

    trip_dict_entry = {'id': trip_id_counter,
                       'user_id': origin_activity['user_id'],
                       'started_at': first_trip_element['started_at'],
                       'finished_at': last_trip_element['finished_at'],
                       'origin': origin_activity['id'],
                       'destination': destination_activity['id']}

    return trip_dict_entry


def _return_ids_to_df(temp_trip_stack, origin_activity, destination_activity, spts, tpls, trip_id_counter):
    """
    Write trip ids into the staypoint and tripleg GeoDataFrames.

    Parameters
    ----------
    temp_trip_stack : list
                    list of dictionary like elements (either pandas series or python dictionary). Contains all elements
                    that will be aggregated into a trip
    origin_activity : dictionary like
                    Either dictionary or pandas series
    destination_activity : dictionary like
                    Either dictionary or pandas series
    spts : GeoDataFrame
            Staypoints
    tpls :
            Triplegs
    trip_id_counter : int
            current trip id

    Returns
    -------
    None
        Function alters the staypoint and tripleg GeoDataFrames inplace
    """

    spts.loc[spts['id'] == origin_activity['id'], ['next_trip_id']] = trip_id_counter
    spts.loc[spts['id'] == destination_activity['id'], ['prev_trip_id']] = trip_id_counter

    for row in temp_trip_stack:
        if row['type'] == 'tripleg':
            tpls.loc[tpls['id'] == row['id'], ['trip_id']] = trip_id_counter
        elif row['type'] == 'staypoint':
            spts.loc[spts['id'] == row['id'], ['trip_id']] = trip_id_counter


def generate_trips(stps_input, tpls_input, gap_threshold=15, id_offset=0, print_progress=False):
    """ Generate trips based on staypoints and triplegs

    `generate_trips` aggregates the staypoints `stps_input` and `tpls_input` into `trips` which are returned
      in a new DataFrame. The function returns new versions of `stps_input` and `tpls_input` that are identically except
    for additional id's that allow the matching between staypoints, triplegs and trips.


    Parameters
    ----------
    stps_input : GeoDataFrame
                Staypoints that are used for the trip generation
    tpls_input : GeoDataFrame
                Triplegs that are used for the trip generation
    gap_threshold : float
                Maximum allowed temporal gap size in minutes. If tracking data is misisng for more than `gap_threshold`
                minutes, then a new trip begins after the gap.
    id_offset : int
                IDs for trips are incremented starting from this value.

    Returns
    -------
    (GeoDataFrame, GeoDataFrame, GeoDataFrame)
        the tuple contains (staypoints, triplegs, trips)

    Notes
    -----
    Trips are an aggregation level in transport planning that summarize all movement and all non-essential actions
    (e.g., waiting) between two relevant activities.
    The function returns altered versions of the input staypoints and triplegs. Staypoints receive the fields
    [`trip_id` `prev_trip_id` and `next_trip_id`], triplegs receive the field [`trip_id`].
    The following assumptions are implemented
        - All movement before the first and after the last activity is omitted
        - If we do not record a person for more than `gap_threshold` minutes, we assume that the person performed an
            activity in the recording gap and split the trip at the gap.
        - Trips that start/end in a recording gap can have an unknown origin/destination
        - There are no trips without a (recored) tripleg


    """
    assert 'activity' in stps_input.columns, "staypoints need the column 'activities' \
                                         to be able to generate trips"

    # we copy the input because we need to add a temporary column
    tpls = tpls_input.copy()
    spts = stps_input.copy()

    trip_id_counter = id_offset
    tpls['type'] = 'tripleg'
    spts['type'] = 'staypoint'
    tpls['prev_trip_id'] = None
    spts['next_trip_id'] = None
    spts['trip_id'] = None

    trips_of_user_list = []
    dont_print_list = []

    # create table with relevant information from triplegs and staypoints.
    spts_tpls = spts[['started_at', 'finished_at', 'user_id', 'id', 'type', 'activity']].append(
        tpls[['started_at', 'finished_at', 'user_id', 'id', 'type']])

    # transform nan to bool
    spts_tpls['activity'] = spts_tpls['activity'] == True

    spts_tpls.sort_values(by=['user_id', 'started_at'], inplace=True)
    spts_tpls['started_at_next'] = spts_tpls['started_at'].shift(-1)
    spts_tpls['activity_next'] = spts_tpls['activity'].shift(-1)

    for user_id_this in spts_tpls['user_id'].unique():

        spts_tpls_this = spts_tpls[spts_tpls['user_id'] == user_id_this]
        # assert (spts_tpls_this['started_at'].is_monotonic)  # this is expensive and should be replaced

        origin_activity = None
        temp_trip_stack = []
        before_first_trip = True
        in_tripleg = False

        for _, row in spts_tpls_this.iterrows():
            if print_progress:
                if trip_id_counter % 100 == 0:
                    if not trip_id_counter in dont_print_list:
                        print("trip number: {}".format(trip_id_counter))
                        dont_print_list.append(trip_id_counter)

            # skip all non-activities before the first trip
            if before_first_trip:
                if row['activity'] == False:
                    continue
                else:
                    before_first_trip = False

            # check if we can start a new trip
            if in_tripleg is False:
                # If there are several activities in a row, we skip until the last one
                if row['activity'] is True and row['activity_next'] is True:
                    continue

                # if we did not start a tripleg yet and the origin is set
                # encountering another activity means that we have to defer the
                # start of the trip by 1
                elif row['activity'] is True and origin_activity is not None:
                    origin_activity = row
                    continue

                # If the current row is an activity and `origin_activity` is not set
                # then we start a new trip. This is for example the case for the first trip
                elif row['activity'] is True and origin_activity is None:
                    origin_activity = row
                    in_tripleg = True
                    continue

                # this is the standard case after we regularly finished a tripleg
                elif row['activity'] is False and origin_activity is not None:
                    in_tripleg = True

            if in_tripleg is True:
                # during trip generation/recording

                # check if gap
                if row['started_at_next'] - row['finished_at'] > datetime.timedelta(minutes=gap_threshold):
                    # in case of a (temporal) gap we split the trip. This means we save the current trip and start
                    # in case of a gap, the destination of the current trip and the origin of the next trip
                    # are unknown. For the next trip, we set the `in_tripleg` flag to true to add everything after
                    # the gap to the new trip (e.g., we don't skip until the next activity).

                    # if the trip stack is empty, we do not generate the current trip.
                    if len(temp_trip_stack) == 0:
                        origin_activity = {'user_id': row['user_id'], 'activity': True, 'id': None}
                        in_tripleg = True
                        temp_trip_stack = list()

                    # if the trip has no recored tripleg, we do not generate the current trip.
                    elif (not _temp_trip_stack_has_tripleg(temp_trip_stack)):
                        origin_activity = {'user_id': row['user_id'], 'activity': True, 'id': None}
                        in_tripleg = True
                        temp_trip_stack = list()

                    else:
                        # generate trip, start new trip
                        destination_activity = {'user_id': row['user_id'], 'activity': True, 'id': None}

                        trips_of_user_list.append(_create_trip_from_stack(temp_trip_stack, origin_activity,
                                                                          destination_activity, trip_id_counter))
                        _return_ids_to_df(temp_trip_stack, origin_activity, destination_activity,
                                          spts, tpls, trip_id_counter)

                        trip_id_counter += 1
                        origin_activity = destination_activity
                        destination_activity = None
                        temp_trip_stack = list()
                        in_tripleg = True

                # check if trip ends regularly
                elif row['activity'] is True:
                    # if there are no triplegs in the trip, set the current activity as origin and start over
                    if not _temp_trip_stack_has_tripleg(temp_trip_stack):
                        origin_activity = row
                        temp_trip_stack = list()
                        in_tripleg = True

                    # record trip and reset flags
                    else:
                        destination_activity = row
                        trips_of_user_list.append(_create_trip_from_stack(temp_trip_stack, origin_activity,
                                                                          destination_activity, trip_id_counter))
                        _return_ids_to_df(temp_trip_stack, origin_activity, destination_activity,
                                          spts, tpls, trip_id_counter)
                        trip_id_counter += 1
                        origin_activity = destination_activity
                        destination_activity = None
                        temp_trip_stack = list()
                        in_tripleg = False

                else:
                    temp_trip_stack.append(row)

    trips = pd.DataFrame(trips_of_user_list)
    tpls.drop(['type'], axis=1, inplace=True)
    spts.drop(['type'], axis=1, inplace=True)

    return spts, tpls, trips
=======
>>>>>>> 5b35e7ae
<|MERGE_RESOLUTION|>--- conflicted
+++ resolved
@@ -1,12 +1,7 @@
 import ast
 import copy
-<<<<<<< HEAD
 import datetime
-
 import pandas as pd
-=======
-
->>>>>>> 5b35e7ae
 from shapely.geometry import LineString
 from simplification.cutil import simplify_coords  # , simplify_coordsvw
 
@@ -26,8 +21,6 @@
     input_copy.geom = [LineString(ast.literal_eval(str(simplify_coords(input_copy.geom[i].coords, epsilon))))
                        for i in range(len(input_copy.geom))]
     return input_copy
-<<<<<<< HEAD
-
 
 def _temp_trip_stack_has_tripleg(temp_trip_stack):
     """
@@ -313,6 +306,4 @@
     tpls.drop(['type'], axis=1, inplace=True)
     spts.drop(['type'], axis=1, inplace=True)
 
-    return spts, tpls, trips
-=======
->>>>>>> 5b35e7ae
+    return spts, tpls, trips