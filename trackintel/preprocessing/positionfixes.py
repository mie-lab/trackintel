import datetime
<<<<<<< HEAD
import warnings
=======
>>>>>>> eb062f87

import geopandas as gpd
import numpy as np
import pandas as pd
from shapely.geometry import LineString, Point
from tqdm import tqdm

from trackintel.geogr.distances import haversine_dist


def generate_staypoints(
        pfs_input,
        method="sliding",
        distance_metric="haversine",
        dist_threshold=100,
        time_threshold=5.0,
        gap_threshold=1e6,
        include_last=False,
        print_progress=False,
        exclude_duplicate_pfs=True,
):
    """
    Generate staypoints from positionfixes.

    Parameters
    ----------
    pfs_input : GeoDataFrame (as trackintel positionfixes)
        The positionfixes have to follow the standard definition for positionfixes DataFrames.

    method : {'sliding'}
        Method to create staypoints. 'sliding' applies a sliding window over the data.

    distance_metric : {'haversine'}
        The distance metric used by the applied method.

    dist_threshold : float, default 100
        The distance threshold for the 'sliding' method, i.e., how far someone has to travel to
        generate a new staypoint. Units depend on the dist_func parameter. If 'distance_metric' is 'haversine' the
        unit is in meters

    time_threshold : float, default 5.0 (minutes)
        The time threshold for the 'sliding' method in minutes.

    gap_threshold : float, default 1e6 (minutes)
        The time threshold of determine whether a gap exists between consecutive pfs. Staypoints
        will not be generated between gaps. Only valid in 'sliding' method.

    include_last: boolen, default False
        The original algorithm (see Li et al. (2008)) only detects staypoint if the user steps out
        of that staypoint. This will omit the last staypoint (if any). Set 'include_last'
        to True to include this last staypoint.

    print_progress: boolen, default False
        Show per-user progress if set to True.

    exclude_duplicate_pfs: boolean, default True
        Filters duplicate positionfixes before generating staypoints. Duplicates can lead to problems in later
        processing steps (e.g., when generating triplegs). It is not recommended to set this to False.

    Returns
    -------
    pfs: GeoDataFrame (as trackintel positionfixes)
        The original positionfixes with a new column ``[`staypoint_id`]``.

    stps: GeoDataFrame (as trackintel staypoints)
        The generated staypoints.

    Notes
    -----
    The 'sliding' method is adapted from Li et al. (2008). In the original algorithm, the 'finished_at'
    time for the current staypoint lasts until the 'tracked_at' time of the first positionfix outside
    this staypoint. This implies potential tracking gaps may be included in staypoints, and users
    are assumed to be stationary during this missing period. To avoid including too large gaps, set
    'gap_threshold' parameter to a small value, e.g., 15 min.

    Examples
    --------
    >>> pfs.as_positionfixes.generate_staypoints('sliding', dist_threshold=100)

    References
    ----------
    Zheng, Y. (2015). Trajectory data mining: an overview. ACM Transactions on Intelligent Systems
    and Technology (TIST), 6(3), 29.

    Li, Q., Zheng, Y., Xie, X., Chen, Y., Liu, W., & Ma, W. Y. (2008, November). Mining user
    similarity based on location history. In Proceedings of the 16th ACM SIGSPATIAL international
    conference on Advances in geographic information systems (p. 34). ACM.
    """
    # copy the original pfs for adding 'staypoint_id' column
    pfs = pfs_input.copy()

    if exclude_duplicate_pfs:
        len_org = pfs.shape[0]
        pfs = pfs.drop_duplicates()
        nb_dropped = len_org - pfs.shape[0]
        if nb_dropped > 0:
            warn_str = (
                    f"{nb_dropped} duplicates were dropped from your positionfixes. Dropping duplicates is"
                    + " recommended but can be prevented using the 'exclude_duplicate_pfs' flag."
            )
            warnings.warn(warn_str)

    # if the positionfixes already have a column "staypoint_id", we drop it
    if "staypoint_id" in pfs:
        pfs.drop(columns="staypoint_id", inplace=True)

    elevation_flag = "elevation" in pfs.columns  # if there is elevation data

    geo_col = pfs.geometry.name
    if elevation_flag:
        stps_column = ["user_id", "started_at", "finished_at", "elevation", geo_col]
    else:
        stps_column = ["user_id", "started_at", "finished_at", geo_col]

    # TODO: tests using a different distance function, e.g., L2 distance
    if method == "sliding":
        # Algorithm from Li et al. (2008). For details, please refer to the paper.
        if print_progress:
            tqdm.pandas(desc="User staypoint generation")
            stps = (
                pfs.groupby("user_id", as_index=False)
                .progress_apply(
                    _generate_staypoints_sliding_user,
                    geo_col=geo_col,
                    elevation_flag=elevation_flag,
                    dist_threshold=dist_threshold,
                    time_threshold=time_threshold,
                    gap_threshold=gap_threshold,
                    distance_metric=distance_metric,
                    include_last=include_last,
                )
                .reset_index(drop=True)
            )
        else:
            stps = (
                pfs.groupby("user_id", as_index=False)
                .apply(
                    _generate_staypoints_sliding_user,
                    geo_col=geo_col,
                    elevation_flag=elevation_flag,
                    dist_threshold=dist_threshold,
                    time_threshold=time_threshold,
                    gap_threshold=gap_threshold,
                    distance_metric=distance_metric,
                    include_last=include_last,
                )
                .reset_index(drop=True)
            )
        # index management
        stps["id"] = np.arange(len(stps))
        stps.set_index("id", inplace=True)

        # Assign staypoint_id to ret_pfs if stps is detected
        if not stps.empty:
            stps2pfs_map = stps[["pfs_id"]].to_dict()["pfs_id"]

            ls = []
            for key, values in stps2pfs_map.items():
                for value in values:
                    ls.append([value, key])
            temp = pd.DataFrame(ls, columns=["id", "staypoint_id"]).set_index("id")
            # pfs with no stps receives nan in 'staypoint_id'
            pfs = pfs.join(temp, how="left")
            stps.drop(columns={"pfs_id"}, inplace=True)

        # if no staypoint at all is identified
        else:
            pfs["staypoint_id"] = np.nan

    pfs = gpd.GeoDataFrame(pfs, geometry=geo_col, crs=pfs.crs)
    stps = gpd.GeoDataFrame(stps, columns=stps_column, geometry=geo_col, crs=pfs.crs)
    # rearange column order
    stps = stps[stps_column]

    ## dtype consistency
    # stps id (generated by this function) should be int64
    stps.index = stps.index.astype("int64")
    # ret_pfs['staypoint_id'] should be Int64 (missing values)
    pfs["staypoint_id"] = pfs["staypoint_id"].astype("Int64")

    # user_id of stps should be the same as ret_pfs
    stps["user_id"] = stps["user_id"].astype(pfs["user_id"].dtype)

    return pfs, stps


def generate_triplegs(
        pfs_input,
        stps_input,
        method="between_staypoints",
        gap_threshold=15,
):
    """Generate triplegs from positionfixes.

    Parameters
    ----------
    pfs_input : GeoDataFrame (as trackintel positionfixes)
        The positionfixes have to follow the standard definition for positionfixes DataFrames.
        If 'staypoint_id' column is not found, stps_input needs to be given.

    stps_input : GeoDataFrame (as trackintel staypoints), optional
        The staypoints (corresponding to the positionfixes). If this is not passed, the
        positionfixes need 'staypoint_id' associated with them.

    method: {'between_staypoints'}
        Method to create triplegs. 'between_staypoints' method defines a tripleg as all positionfixes
        between two staypoints (no overlap). This method requires either a column 'staypoint_id' on
        the positionfixes or passing staypoints as an input.

    gap_threshold: float, default 15 (minutes)
        Maximum allowed temporal gap size in minutes. If tracking data is missing for more than
        `gap_threshold` minutes, a new tripleg will be generated.

    Returns
    -------
    pfs: GeoDataFrame (as trackintel positionfixes)
        The original positionfixes with a new column ``[`tripleg_id`]``.

    tpls: GeoDataFrame (as trackintel triplegs)
        The generated triplegs.

    Notes
    -----
    Methods 'between_staypoints' requires either a column 'staypoint_id' on the
    positionfixes or passing some staypoints that correspond to the positionfixes!
    This means you usually should call ``generate_staypoints()`` first.

    The first positionfix after a staypoint is regarded as the first positionfix of the
    generated tripleg. The generated tripleg will not have overlapping positionfix with
    the existing staypoints. This means a small temporal gap in user's trace will occur
    between the first positionfix of staypoint and the last positionfix of tripleg:
    pfs_stp_first['tracked_at'] - pfs_tpl_last['tracked_at'].

    Examples
    --------
    >>> pfs.as_positionfixes.generate_triplegs('between_staypoints', gap_threshold=15)
    """
    # copy the original pfs for adding 'staypoint_id' column
    pfs = pfs_input.copy()

    # if the positionfixes already have a column "tripleg_id", we drop it
    if "tripleg_id" in pfs:
        pfs.drop(columns="tripleg_id", inplace=True)

    if method == "between_staypoints":

        # get case:
        # Case 1: pfs have a column 'staypoint_id'
        # Case 2: pfs do not have a column 'staypoint_id' but stps_input are provided

        if "staypoint_id" not in pfs.columns:
            case = 2
        else:
            case = 1

        # Preprocessing for case 2:
        # - step 1: Assign staypoint ids to positionfixes by matching timestamps (per user)
        # - step 2: Find first positionfix after a staypoint
        # (relevant if the pfs of stps are not provided, and we can only infer the pfs after stps through time)
        if case == 2:
            # initialize the index list of pfs where a tpl will begin
            insert_index_ls = []
            pfs["staypoint_id"] = pd.NA
            for user_id_this in pfs["user_id"].unique():
                stps_user = stps_input[stps_input["user_id"] == user_id_this]
                pfs_user = pfs[pfs["user_id"] == user_id_this]

                # step 1
                # All positionfixes with timestamp between staypoints are assigned the value 0
                # Intersect all positionfixes of a user with all staypoints of the same user
                intervals = pd.IntervalIndex.from_arrays(
                    stps_user["started_at"], stps_user["finished_at"], closed="left"
                )
                is_in_interval = pfs_user["tracked_at"].apply(lambda x: intervals.contains(x).any()).astype("bool")
                pfs.loc[is_in_interval[is_in_interval].index, "staypoint_id"] = 0

                # step 2
                # Identify first positionfix after a staypoint
                # find index of closest positionfix with equal or greater timestamp.
                tracked_at_sorted = pfs_user["tracked_at"].sort_values()
                insert_position_user = tracked_at_sorted.searchsorted(stps_user["finished_at"])
                insert_index_user = tracked_at_sorted.iloc[insert_position_user].index

                # store the insert insert_position_user in an array
                insert_index_ls.extend(list(insert_index_user))
            #
            cond_staypoints_case2 = pd.Series(False, index=pfs.index)
            cond_staypoints_case2.loc[insert_index_ls] = True

        # initialize tripleg_id with pd.NA and fill all pfs that belong to staypoints with -1
        # pd.NA will be replaced later with tripleg ids
        pfs["tripleg_id"] = pd.NA
        pfs.loc[~pd.isna(pfs["staypoint_id"]), "tripleg_id"] = -1

        # we need to ensure pfs is properly ordered
        pfs.sort_values(by=["user_id", "tracked_at"], inplace=True)
        # get all conditions that trigger a new tripleg.
        # condition 1: a positionfix belongs to a new tripleg if the user changes. For this we need to sort pfs.
        # The first positionfix of the new user is the start of a new tripleg (if it is no staypoint)
        cond_new_user = ((pfs["user_id"] - pfs["user_id"].shift(1)) != 0) & pd.isna(pfs["staypoint_id"])

        # condition 2: Temporal gaps
        # if there is a gap that is longer than gap_threshold minutes, we start a new tripleg
        cond_gap = pfs["tracked_at"] - pfs["tracked_at"].shift(1) > datetime.timedelta(minutes=gap_threshold)

        # condition 3: stps
        # By our definition the pf after a stp is the first pf of a tpl.
        # this works only for numeric staypoint ids, TODO: can we change?
        _stp_id = (pfs["staypoint_id"] + 1).fillna(0)
        cond_stp = (_stp_id - _stp_id.shift(1)) != 0

        # special check for case 2: pfs that belong to stp might not present in the data.
        # We need to select these pfs using time.
        if case == 2:
            cond_stp = cond_stp | cond_staypoints_case2

        # combine conditions
        cond_all = cond_new_user | cond_gap | cond_stp
        # make sure not to create triplegs within staypoints:
        cond_all = cond_all & pd.isna(pfs["staypoint_id"])
        cond_all.sort_index(inplace=True)

        # get the start position of tpls
        tpls_starts = np.where(cond_all)[0]
        tpls_diff = np.diff(tpls_starts)

        # get the start position of stps
        # pd.NA causes error in boolen comparision, replace to -1
        stps_id = pfs["staypoint_id"].copy().fillna(-1)
        unique_stps, stps_starts = np.unique(stps_id, return_index=True)
        # get the index of where the tpls_starts belong in stps_starts
        stps_starts = stps_starts[unique_stps != -1]
        tpls_place_in_stps = np.searchsorted(stps_starts, tpls_starts)

        # get the length between each stp and tpl
        try:
            # pfs ends with stp
            stps_tpls_diff = stps_starts[tpls_place_in_stps] - tpls_starts

            # tpls_lengths is the minimum of tpls_diff and stps_tpls_diff
            # stps_tpls_diff one larger than tpls_diff
            tpls_lengths = np.minimum(tpls_diff, stps_tpls_diff[:-1])

            # the last tpl has length (last stp begin - last tpl begin)
            tpls_lengths = np.append(tpls_lengths, stps_tpls_diff[-1])
        except IndexError:
            # pfs ends with tpl
            # ignore the tpls after the last stps stps_tpls_diff
            ignore_index = tpls_place_in_stps == len(stps_starts)
            stps_tpls_diff = stps_starts[tpls_place_in_stps[~ignore_index]] - tpls_starts[~ignore_index]

            # tpls_lengths is the minimum of tpls_diff and stps_tpls_diff
            tpls_lengths = np.minimum(tpls_diff[: len(stps_tpls_diff)], stps_tpls_diff)
            tpls_lengths = np.append(tpls_lengths, tpls_diff[len(stps_tpls_diff) :])

            # add the length of the last tpl
            tpls_lengths = np.append(tpls_lengths, len(pfs) - tpls_starts[-1])

        # a valid linestring needs 2 points
        cond_to_remove = np.take(tpls_starts, np.where(tpls_lengths < 2)[0])
        cond_all.iloc[cond_to_remove] = False
        pfs.loc[pfs.index.isin(cond_to_remove), "tripleg_id"] = -1

        # assign an incrementing id to all positionfixes that start a tripleg
        # create triplegs
        pfs.loc[cond_all, "tripleg_id"] = np.arange(cond_all.sum())

        # fill the pd.NAs with the previously observed tripleg_id
        # pfs not belonging to tripleg are also propagated (with -1)
        pfs["tripleg_id"] = pfs["tripleg_id"].fillna(method="ffill")
        # assign back pd.NA to -1
        pfs.loc[pfs["tripleg_id"] == -1, "tripleg_id"] = pd.NA

        posfix_grouper = pfs.groupby("tripleg_id")

        tpls = posfix_grouper.agg(
            {"user_id": ["mean"], "tracked_at": [min, max], pfs.geometry.name: list}
        )  # could add a "number of pfs": can be any column "count"

        # prepare dataframe: Rename columns; read/set geometry/crs;
        # Order of column has to correspond to the order of the groupby statement
        tpls.columns = ["user_id", "started_at", "finished_at", "geom"]
        tpls["geom"] = tpls["geom"].apply(LineString)
        tpls = tpls.set_geometry("geom")
        tpls.crs = pfs.crs

        # check the correctness of the generated triplegs
        invalid_tpls = tpls[~tpls.geometry.is_valid]
        if invalid_tpls.shape[0] > 0:
            # identify invalid tripleg ids
            invalid_tpls_ids = invalid_tpls.index.to_list()

            # reset tpls id in pfs
            invalid_pfs_ixs = pfs[pfs.tripleg_id.isin(invalid_tpls_ids)].index
            pfs.loc[invalid_pfs_ixs, "tripleg_id"] = pd.NA
            warn_string = (
                f"The positionfixes with ids {invalid_pfs_ixs.values} lead to invalid tripleg geometries. The "
                f"resulting triplegs were omitted and the tripleg id of the positionfixes was set to nan"
            )
            warnings.warn(warn_string)

            # drop triplegs
            tpls = tpls[tpls.geometry.is_valid]

        assert tpls.as_triplegs

        if case == 2:
            pfs.drop(columns="staypoint_id", inplace=True)

        # dtype consistency
        pfs["tripleg_id"] = pfs["tripleg_id"].astype("Int64")
        tpls.index = tpls.index.astype("int64")
        tpls.index.name = "id"

        # user_id of tpls should be the same as pfs
        tpls["user_id"] = tpls["user_id"].astype(pfs["user_id"].dtype)

        return pfs, tpls

    else:
        raise AttributeError(f"Method unknown. We only support 'between_staypoints'. You passed {method}")


def _generate_staypoints_sliding_user(
    df, geo_col, elevation_flag, dist_threshold, time_threshold, gap_threshold, distance_metric, include_last=False
):
    """User level staypoint geenration using sliding method, see generate_staypoints() function for parameter meaning."""
    if distance_metric == "haversine":
        dist_func = haversine_dist
    else:
        raise AttributeError("distance_metric unknown. We only support ['haversine']. " f"You passed {distance_metric}")

    df = df.sort_index(kind="mergesort").sort_values(by=["tracked_at"], kind="mergesort")
    # pfs id should be in index, create separate idx for storing the matching
    pfs = df.to_dict("records")
    idx = df.index.to_list()

    ret_stps = []
    start = 0

    # as start begin from 0, curr begin from 1
    for i in range(1, len(pfs)):
        curr = i

        delta_dist = dist_func(pfs[start][geo_col].x, pfs[start][geo_col].y, pfs[curr][geo_col].x, pfs[curr][geo_col].y)

        if delta_dist >= dist_threshold:
            # the total duration of the staypoints
            delta_t = (pfs[curr]["tracked_at"] - pfs[start]["tracked_at"]).total_seconds()
            # the duration of gap in the last two pfs
            gap_t = (pfs[curr]["tracked_at"] - pfs[curr - 1]["tracked_at"]).total_seconds()

            # we want the spt to have long duration, but the gap of missing signal should not be too long
            if (delta_t >= (time_threshold * 60)) and (gap_t < gap_threshold * 60):
                new_stps = __create_new_staypoints(start, curr, pfs, idx, elevation_flag, geo_col)
                # add staypoint
                ret_stps.append(new_stps)

            # distance larger but time too short -> not a stay point
            # also initializer when new stp is added
            start = curr

        # if we arrive at the last positionfix, and want to include the last staypoint
        if (curr == len(pfs) - 1) and include_last:
            # additional control: we want to create stps with duration larger than time_threshold
            delta_t = (pfs[curr]["tracked_at"] - pfs[start]["tracked_at"]).total_seconds()
            if delta_t >= (time_threshold * 60):
                new_stps = __create_new_staypoints(start, curr, pfs, idx, elevation_flag, geo_col, last_flag=True)

                # add staypoint
                ret_stps.append(new_stps)

    ret_stps = pd.DataFrame(ret_stps)
    ret_stps["user_id"] = df["user_id"].unique()[0]
    return ret_stps


def __create_new_staypoints(start, end, pfs, idx, elevation_flag, geo_col, last_flag=False):
    """Create a staypoint with relevant infomation from start to end pfs."""
    new_stps = {}

    # Here we consider pfs[end] time for stp 'finished_at', but only include
    # pfs[end - 1] for stp geometry and pfs linkage.
    new_stps["started_at"] = pfs[start]["tracked_at"]
    new_stps["finished_at"] = pfs[end]["tracked_at"]

    # if end is the last pfs, we want to include the info from it as well
    if last_flag:
        end = len(pfs)

    new_stps[geo_col] = Point(
        np.median([pfs[k][geo_col].x for k in range(start, end)]),
        np.median([pfs[k][geo_col].y for k in range(start, end)]),
    )
    if elevation_flag:
        new_stps["elevation"] = np.median([pfs[k]["elevation"] for k in range(start, end)])
    # store matching, index should be the id of pfs
    new_stps["pfs_id"] = [idx[k] for k in range(start, end)]

    return new_stps<|MERGE_RESOLUTION|>--- conflicted
+++ resolved
@@ -1,8 +1,5 @@
 import datetime
-<<<<<<< HEAD
 import warnings
-=======
->>>>>>> eb062f87
 
 import geopandas as gpd
 import numpy as np
