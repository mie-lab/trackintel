--- conflicted
+++ resolved
@@ -128,10 +128,7 @@
                                 # store matching
                                 posfix_staypoint_matching[staypoint_id_counter] = [
                                     pfs[j]['id']]  # rather [k for k in range(i, j)]?
-<<<<<<< HEAD
-
-=======
->>>>>>> b88995a5
+                                
                                 staypoint_id_counter += 1
                                 ret_staypoints = ret_staypoints.append(staypoint, ignore_index=True)
                         i = j
