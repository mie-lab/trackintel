--- conflicted
+++ resolved
@@ -274,15 +274,9 @@
 
                 # store the insert insert_position_user in an array
                 insert_index_ls.extend(list(insert_index_user))
-<<<<<<< HEAD
                 
                 #update progress bar
                 if print_progress:
-=======
-
-                # update progress bar
-                if print_progress == True:
->>>>>>> b5b1dcaa
                     progress_bar.update(1)
             #
             cond_staypoints_case2 = pd.Series(False, index=pfs.index)
