import trackintel as ti
from trackintel.io.file import write_locations_csv
from trackintel.io.postgis import write_locations_postgis
from trackintel.model.util import (
    TrackintelBase,
    TrackintelGeoDataFrame,
    _copy_docstring,
    _register_trackintel_accessor,
)
from trackintel.preprocessing.filter import spatial_filter

_required_columns = ["user_id", "center"]


@_register_trackintel_accessor("as_locations")
class Locations(TrackintelBase, TrackintelGeoDataFrame):
    """A pandas accessor to treat a GeoDataFrames as a collections of locations.

    This will define certain methods and accessors, as well as make sure that the DataFrame
    adheres to some requirements.

    Requires at least the following columns:
    ['user_id', 'center']

    For several usecases, the following additional columns are required:
    ['elevation', 'extent']

    Notes
    -----
    `Locations` are spatially aggregated `Staypoints` where a user frequently visits.

    Examples
    --------
    >>> df.as_locations.to_csv("filename.csv")
    """

    def __init__(self, *args, validate_geometry=True, **kwargs):
        super().__init__(*args, **kwargs)
        self._validate(self, validate_geometry=validate_geometry)

    @property
    def as_locations(self):
        return self

    @staticmethod
    def _validate(obj, validate_geometry):
        if any([c not in obj.columns for c in _required_columns]):
            raise AttributeError(
                "To process a DataFrame as a collection of locations, it must have the properties"
                f" {_required_columns}, but it has [{', '.join(obj.columns)}]."
            )
        if obj.shape[0] <= 0:
            raise ValueError(f"GeoDataFrame is empty with shape: {obj.shape}")

        if validate_geometry and obj["center"].iloc[0].geom_type != "Point":
            # todo: We could think about allowing both geometry types for locations (point and polygon)
            # One for extend and one for the center
            raise ValueError("The center geometry must be a Point (only first checked).")

    @staticmethod
    def _check(obj, validate_geometry=True):
        """Check does the same as _validate but returns bool instead of potentially raising an error."""
        if any([c not in obj.columns for c in _required_columns]):
            return False
        if obj.shape[0] <= 0:
            return False
        if validate_geometry:
            return obj.geometry.iloc[0].geom_type == "Point"
        return True

<<<<<<< HEAD
=======
    @_copy_docstring(plot_locations)
    def plot(self, *args, **kwargs):
        """
        Plot this collection of locations.

        See :func:`trackintel.visualization.locations.plot_locations`.
        """
        ti.visualization.locations.plot_locations(self, *args, **kwargs)

>>>>>>> 9f1b15a4
    @_copy_docstring(write_locations_csv)
    def to_csv(self, filename, *args, **kwargs):
        """
        Store this collection of locations as a CSV file.

        See :func:`trackintel.io.file.write_locations_csv`.
        """
        ti.io.file.write_locations_csv(self, filename, *args, **kwargs)

    @_copy_docstring(write_locations_postgis)
    def to_postgis(
        self, name, con, schema=None, if_exists="fail", index=True, index_label=None, chunksize=None, dtype=None
    ):
        """
        Store this collection of locations to PostGIS.

        See :func:`trackintel.io.postgis.write_locations_postgis`.
        """
        ti.io.postgis.write_locations_postgis(self, name, con, schema, if_exists, index, index_label, chunksize, dtype)

    @_copy_docstring(spatial_filter)
    def spatial_filter(self, *args, **kwargs):
        """
        Filter locations with a geo extent.

        See :func:`trackintel.preprocessing.filter.spatial_filter`.
        """
        return ti.preprocessing.filter.spatial_filter(self, *args, **kwargs)<|MERGE_RESOLUTION|>--- conflicted
+++ resolved
@@ -68,18 +68,6 @@
             return obj.geometry.iloc[0].geom_type == "Point"
         return True
 
-<<<<<<< HEAD
-=======
-    @_copy_docstring(plot_locations)
-    def plot(self, *args, **kwargs):
-        """
-        Plot this collection of locations.
-
-        See :func:`trackintel.visualization.locations.plot_locations`.
-        """
-        ti.visualization.locations.plot_locations(self, *args, **kwargs)
-
->>>>>>> 9f1b15a4
     @_copy_docstring(write_locations_csv)
     def to_csv(self, filename, *args, **kwargs):
         """
