--- conflicted
+++ resolved
@@ -1,12 +1,6 @@
 from .positionfixes import Positionfixes
-<<<<<<< HEAD
-from .staypoints import StaypointsAccessor
-from .triplegs import TriplegsAccessor
 from .locations import Locations
-=======
 from .triplegs import Triplegs
 from .staypoints import Staypoints
-from .locations import LocationsAccessor
->>>>>>> bed90f06
 from .trips import TripsAccessor
 from .tours import ToursAccessor