import geopandas as gpd
import pandas as pd

import trackintel as ti
from trackintel.model.util import (
    TrackintelBase,
    TrackintelGeoDataFrame,
    _register_trackintel_accessor,
    _shared_docs,
    doc,
)

_required_columns = ["user_id", "tracked_at"]


@_register_trackintel_accessor("as_positionfixes")
class Positionfixes(TrackintelBase, TrackintelGeoDataFrame, gpd.GeoDataFrame):
    """A pandas accessor to treat (Geo)DataFrames as collections of `Positionfixes`.

    This will define certain methods and accessors, as well as make sure that the DataFrame
    adheres to some requirements.

    Requires at least the following columns:
    ['user_id', 'tracked_at']

    Requires valid point geometries; the 'index' of the GeoDataFrame will be treated as unique identifier
    of the `Positionfixes`.

    For several usecases, the following additional columns are required:
    ['elevation', 'accuracy' 'staypoint_id', 'tripleg_id']

    Notes
    -----
    In GPS based movement data analysis `Positionfixes` are the smallest unit of tracking and
    represent timestamped locations.

    'tracked_at' is a timezone aware pandas datetime object.

    Examples
    --------
    >>> df.as_positionfixes.generate_staypoints()
    """

    def __init__(self, *args, validate=True, **kwargs):
        # could be moved to super class
        # validate kwarg is necessary as the object is not fully initialised if we call it from _constructor
        # (geometry-link is missing). thus we need a way to stop validating too early.
        super().__init__(*args, **kwargs)
<<<<<<< HEAD
        # disable validation after initial creation -> user is responsible for right shape
=======
>>>>>>> 8a17c7bc
        if validate:
            self.validate(self)

    # create circular reference directly -> avoid second call of init via accessor
    @property
    def as_positionfixes(self):
        return self

    @staticmethod
    def validate(obj):
        assert obj.shape[0] > 0, f"Geodataframe is empty with shape: {obj.shape}"
        # check columns
        if any([c not in obj.columns for c in _required_columns]):
            raise AttributeError(
                "To process a DataFrame as a collection of positionfixes, it must have the properties"
                f" {_required_columns}, but it has [{', '.join(obj.columns)}]."
            )
        # check timestamp dtypes
        assert isinstance(
            obj["tracked_at"].dtype, pd.DatetimeTZDtype
        ), f"dtype of tracked_at is {obj['tracked_at'].dtype} but has to be datetime64 and timezone aware"

        # check geometry
        assert (
            obj.geometry.is_valid.all()
        ), "Not all geometries are valid. Try x[~ x.geometry.is_valid] where x is you GeoDataFrame"

        if obj.geometry.iloc[0].geom_type != "Point":
            raise AttributeError("The geometry must be a Point (only first checked).")

    @property
    def center(self):
        """Return the center coordinate of this collection of positionfixes."""
        lat = self.geometry.y
        lon = self.geometry.x
        return (float(lon.mean()), float(lat.mean()))

    def generate_staypoints(
        self,
        method="sliding",
        distance_metric="haversine",
        dist_threshold=100,
        time_threshold=5.0,
        gap_threshold=15.0,
        include_last=False,
        print_progress=False,
        exclude_duplicate_pfs=True,
        n_jobs=1,
    ):
        """
        Generate staypoints based on positionfixes.

        See :func:`trackintel.preprocessing.generate_staypoints` for full documentation.
        """
        return ti.preprocessing.positionfixes.generate_staypoints(
            self,
            method=method,
            distance_metric=distance_metric,
            dist_threshold=dist_threshold,
            time_threshold=time_threshold,
            gap_threshold=gap_threshold,
            include_last=include_last,
            print_progress=print_progress,
            exclude_duplicate_pfs=exclude_duplicate_pfs,
            n_jobs=n_jobs,
        )

    def generate_triplegs(
        self,
        staypoints=None,
        method="between_staypoints",
        gap_threshold=15,
        print_progress=False,
    ):
        """
        Generate triplegs from positionfixes.

        See :func:`trackintel.preprocessing.generate_triplegs` for full documentation.
        """
        return ti.preprocessing.positionfixes.generate_triplegs(
            self,
            staypoints=staypoints,
            method=method,
            gap_threshold=gap_threshold,
            print_progress=print_progress,
        )

    def to_csv(self, filename, *args, **kwargs):
        """
        Write positionfixes to csv file.

        See :func:`trackintel.io.write_positionfixes_csv` for full documentation.
        """
        ti.io.file.write_positionfixes_csv(self, filename, *args, **kwargs)

    @doc(_shared_docs["write_postgis"], first_arg="", long="positionfixes", short="pfs")
    def to_postgis(
        self, name, con, schema=None, if_exists="fail", index=True, index_label=None, chunksize=None, dtype=None
    ):
        ti.io.postgis.write_positionfixes_postgis(
            self, name, con, schema, if_exists, index, index_label, chunksize, dtype
        )

    def calculate_distance_matrix(self, Y=None, dist_metric="haversine", n_jobs=0, **kwds):
        """
        Calculate a distance matrix based on a specific distance metric.

        See :func:`trackintel.geogr.calculate_distance_matrix` for full documentation.
        """
        return ti.geogr.distances.calculate_distance_matrix(self, Y=Y, dist_metric=dist_metric, n_jobs=n_jobs, **kwds)

    def get_speed(self):
        """
        Compute speed per positionfix (in m/s)

        See :func:`trackintel.geogr.get_speed_positionfixes` for full documentation.
        """
        return ti.geogr.distances.get_speed_positionfixes(self)<|MERGE_RESOLUTION|>--- conflicted
+++ resolved
@@ -46,10 +46,6 @@
         # validate kwarg is necessary as the object is not fully initialised if we call it from _constructor
         # (geometry-link is missing). thus we need a way to stop validating too early.
         super().__init__(*args, **kwargs)
-<<<<<<< HEAD
-        # disable validation after initial creation -> user is responsible for right shape
-=======
->>>>>>> 8a17c7bc
         if validate:
             self.validate(self)
 
