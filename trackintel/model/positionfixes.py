import pandas as pd
import trackintel as ti
from trackintel.geogr.distances import calculate_distance_matrix
from trackintel.io.file import write_positionfixes_csv
from trackintel.io.postgis import write_positionfixes_postgis
from trackintel.model.util import _copy_docstring
from trackintel.preprocessing.positionfixes import generate_staypoints, generate_triplegs
from trackintel.visualization.positionfixes import plot_positionfixes


@pd.api.extensions.register_dataframe_accessor("as_positionfixes")
class PositionfixesAccessor(object):
    """A pandas accessor to treat (Geo)DataFrames as collections of `Positionfixes`.

    This will define certain methods and accessors, as well as make sure that the DataFrame
    adheres to some requirements.

    Requires at least the following columns:
    ['user_id', 'tracked_at']

    Requires valid point geometries; the 'index' of the GeoDataFrame will be treated as unique identifier
    of the `Positionfixes`.

    For several usecases, the following additional columns are required:
    ['elevation', 'accuracy', 'tracking_tech', 'context', 'staypoint_id', 'tripleg_id']

    Notes
    -----
    In GPS based movement data analysis `Positionfixes` are the smallest unit of tracking and
    represent timestamped locations.

    'tracked_at' is a timezone aware pandas datetime object.

    Examples
    --------
    >>> df.as_positionfixes.generate_staypoints()
    """

    required_columns = ["user_id", "tracked_at"]

    def __init__(self, pandas_obj):
        self._validate(pandas_obj)
        self._obj = pandas_obj

    @staticmethod
    def _validate(obj):
        assert obj.shape[0] > 0, "Geodataframe is empty with shape: {}".format(obj.shape)
        # check columns
        if any([c not in obj.columns for c in PositionfixesAccessor.required_columns]):
            raise AttributeError(
                "To process a DataFrame as a collection of positionfixes, "
                + "it must have the properties [%s], but it has [%s]."
                % (", ".join(PositionfixesAccessor.required_columns), ", ".join(obj.columns))
            )

        # check geometry
        assert obj.geometry.is_valid.all(), (
            "Not all geometries are valid. Try x[~ x.geometry.is_valid] " "where x is you GeoDataFrame"
        )

        if obj.geometry.iloc[0].geom_type != "Point":
            raise AttributeError("The geometry must be a Point (only first checked).")

        # check timestamp dtypes
        assert pd.api.types.is_datetime64tz_dtype(
            obj["tracked_at"]
        ), "dtype of tracked_at is {} but has to be datetime64 and timezone aware".format(obj["tracked_at"].dtype)

    @property
    def center(self):
        """Return the center coordinate of this collection of positionfixes."""
        lat = self._obj.geometry.y
        lon = self._obj.geometry.x
        return (float(lon.mean()), float(lat.mean()))

    @_copy_docstring(generate_staypoints)
    def generate_staypoints(self, *args, **kwargs):
        """
        Generate staypoints from this collection of positionfixes.

        See :func:`trackintel.preprocessing.positionfixes.generate_staypoints`.
        """
        return ti.preprocessing.positionfixes.generate_staypoints(self._obj, *args, **kwargs)

<<<<<<< HEAD
    @_copy_docstring(generate_triplegs)
    def generate_triplegs(self, stps_input=None, *args, **kwargs):
=======
    @copy_docstring(generate_triplegs)
    def generate_triplegs(self, staypoints=None, *args, **kwargs):
>>>>>>> b89f0c8c
        """
        Generate triplegs from this collection of positionfixes.

        See :func:`trackintel.preprocessing.positionfixes.generate_triplegs`.
        """
        return ti.preprocessing.positionfixes.generate_triplegs(self._obj, staypoints, *args, **kwargs)

    @_copy_docstring(plot_positionfixes)
    def plot(self, *args, **kwargs):
        """
        Plot this collection of positionfixes.

        See :func:`trackintel.visualization.positionfixes.plot_positionfixes`.
        """
        ti.visualization.positionfixes.plot_positionfixes(self._obj, *args, **kwargs)

    @_copy_docstring(write_positionfixes_csv)
    def to_csv(self, filename, *args, **kwargs):
        """
        Store this collection of trackpoints as a CSV file.

        See :func:`trackintel.io.file.write_positionfixes_csv`.
        """
        ti.io.file.write_positionfixes_csv(self._obj, filename, *args, **kwargs)

    @_copy_docstring(write_positionfixes_postgis)
    def to_postgis(
        self, name, con, schema=None, if_exists="fail", index=True, index_label=None, chunksize=None, dtype=None
    ):
        """
        Store this collection of positionfixes to PostGIS.

        See :func:`trackintel.io.postgis.write_positionfixes_postgis`.
        """
        ti.io.postgis.write_positionfixes_postgis(
            self._obj, name, con, schema, if_exists, index, index_label, chunksize, dtype
        )

    @_copy_docstring(calculate_distance_matrix)
    def calculate_distance_matrix(self, *args, **kwargs):
        """
        Calculate pair-wise distance among positionfixes or to other positionfixes.

        See :func:`trackintel.geogr.distances.calculate_distance_matrix`.
        """
        return ti.geogr.distances.calculate_distance_matrix(self._obj, *args, **kwargs)<|MERGE_RESOLUTION|>--- conflicted
+++ resolved
@@ -82,13 +82,8 @@
         """
         return ti.preprocessing.positionfixes.generate_staypoints(self._obj, *args, **kwargs)
 
-<<<<<<< HEAD
     @_copy_docstring(generate_triplegs)
     def generate_triplegs(self, stps_input=None, *args, **kwargs):
-=======
-    @copy_docstring(generate_triplegs)
-    def generate_triplegs(self, staypoints=None, *args, **kwargs):
->>>>>>> b89f0c8c
         """
         Generate triplegs from this collection of positionfixes.
 
