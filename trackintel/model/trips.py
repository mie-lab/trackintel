import pandas as pd

import trackintel as ti


@pd.api.extensions.register_dataframe_accessor("as_trips")
class TripsAccessor(object):
    """A pandas accessor to treat (Geo)DataFrames as collections of trips.

    This will define certain methods and accessors, as well as make sure that the DataFrame
    adheres to some requirements.

    Requires at least the following columns:
    ['user_id', 'started_at', 'finished_at', 'origin_staypoint_id', 'destination_staypoint_id']
    Optional column:
    ['geom'] 
    Trips is treated as a GeoDataFrame if a geometry column is provided (containing start and destination points)

    The 'index' of the (Geo)DataFrame will be treated as unique identifier of the `Trips`

    For several usecases, the following additional columns are required:
    ['context', 'origin_activity', 'destination_activity', 'modes', 'primary_mode', 'tour_id']

    Notes
    -----
    `Trips` are an aggregation level in transport planning that summarize all movement and all non-essential actions
    (e.g., waiting) between two relevant activities.

    The following assumptions are implemented
<<<<<<< HEAD
    
=======

        - All movement before the first and after the last activity is omitted
>>>>>>> e0c0cdd0
        - If we do not record a person for more than `gap_threshold` minutes, we assume that the person performed an \
            activity in the recording gap and split the trip at the gap.
        - Trips that start/end in a recording gap can have an unknown origin/destination staypoint.
        - If the origin (or destination) staypoint is unknown (and a geometry column exists), the origin/destination
            geometry is set as the first coordinate of the first tripleg (or the last coordinate of the last tripleg)
        - There are no trips without a (recored) tripleg.

    'started_at' and 'finished_at' are timezone aware pandas datetime objects.

    Examples
    --------
    >>> df.as_trips.plot()
    """

    required_columns = ["user_id", "started_at", "finished_at", "origin_staypoint_id", "destination_staypoint_id"]

    def __init__(self, pandas_obj):
        self._validate(pandas_obj)
        self._obj = pandas_obj

    @staticmethod
    def _validate(obj):
        if any([c not in obj.columns for c in TripsAccessor.required_columns]):
            raise AttributeError(
                "To process a DataFrame as a collection of trips, "
                + "it must have the properties [%s], but it has [%s]."
                % (", ".join(TripsAccessor.required_columns), ", ".join(obj.columns))
            )

        # check timestamp dtypes
        assert pd.api.types.is_datetime64tz_dtype(
            obj["started_at"]
        ), "dtype of started_at is {} but has to be datetime64 and timezone aware".format(obj["started_at"].dtype)
        assert pd.api.types.is_datetime64tz_dtype(
            obj["finished_at"]
        ), "dtype of finished_at is {} but has to be datetime64 and timezone aware".format(obj["finished_at"].dtype)

        # Check geometry if Trips is a GeoDataFrame
        if "geom" in obj.columns:
            # check geometry
            assert obj.geometry.is_valid.all(), (
                "Not all geometries are valid. Try x[~ x.geometry.is_valid] " "where x is you GeoDataFrame"
            )
            if obj.geometry.iloc[0].geom_type != "MultiPoint":
                raise AttributeError("The geometry must be a MultiPoint (only first checked).")

    def plot(self, *args, **kwargs):
        """
        Plot this collection of trips.

        See :func:`trackintel.visualization.trips.plot_trips`.
        """
        raise NotImplementedError

    def to_csv(self, filename, *args, **kwargs):
        """
        Store this collection of trips as a CSV file.

        See :func:`trackintel.io.file.write_trips_csv`.
        """
        ti.io.file.write_trips_csv(self._obj, filename, *args, **kwargs)

    def to_postgis(
        self, name, con, schema=None, if_exists="fail", index=True, index_label=None, chunksize=None, dtype=None
    ):
        """
        Store this collection of trips to PostGIS.

        See :func:`trackintel.io.postgis.write_trips_postgis`.
        """
        ti.io.postgis.write_trips_postgis(self._obj, name, con, schema, if_exists, index, index_label, chunksize, dtype)

    def temporal_tracking_quality(self, *args, **kwargs):
        """
        Calculate per-user temporal tracking quality (temporal coverage).

        See :func:`trackintel.analysis.tracking_quality.temporal_tracking_quality`.
        """
        return ti.analysis.tracking_quality.temporal_tracking_quality(self._obj, *args, **kwargs)<|MERGE_RESOLUTION|>--- conflicted
+++ resolved
@@ -27,12 +27,6 @@
     (e.g., waiting) between two relevant activities.
 
     The following assumptions are implemented
-<<<<<<< HEAD
-    
-=======
-
-        - All movement before the first and after the last activity is omitted
->>>>>>> e0c0cdd0
         - If we do not record a person for more than `gap_threshold` minutes, we assume that the person performed an \
             activity in the recording gap and split the trip at the gap.
         - Trips that start/end in a recording gap can have an unknown origin/destination staypoint.
