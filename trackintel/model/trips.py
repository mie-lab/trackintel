--- conflicted
+++ resolved
@@ -91,10 +91,6 @@
 
     def __init__(self, *args, validate=True, **kwargs):
         super().__init__(*args, **kwargs)
-<<<<<<< HEAD
-        # disable validation after initial creation -> user is responsible for right shape
-=======
->>>>>>> 8a17c7bc
         if validate:
             TripsDataFrame.validate(self)  # static call
 
@@ -176,13 +172,7 @@
     fallback_class = TripsDataFrame
 
     def __init__(self, *args, validate=True, **kwargs):
-<<<<<<< HEAD
-        # we need to pass validate to TripsDataFrame (thus the order of dependency is important here)
         super().__init__(*args, validate=validate, **kwargs)
-        # disable validation after initial creation -> user is responsible for right shape
-=======
-        super().__init__(*args, **kwargs)
->>>>>>> 8a17c7bc
         if validate:
             TripsGeoDataFrame.validate(self)
 
