import pandas as pd

import trackintel as ti
import trackintel.preprocessing.filter
import trackintel.visualization.triplegs


@pd.api.extensions.register_dataframe_accessor("as_triplegs")
class TriplegsAccessor(object):
    """A pandas accessor to treat (Geo)DataFrames as collections of triplegs. This
    will define certain methods and accessors, as well as make sure that the DataFrame
    adheres to some requirements.

    Requires at least the following columns: 
    ``['user_id', 'started_at', 'finished_at']``

    Requires valid ``line geometries``; the ``index`` of the GeoDataFrame will be treated as unique identifier
    of the `triplegs`

    For several usecases, the following additional columns are required:
    ``['mode', 'trip_id']``

    Notes
    -------
    A `tripleg` (also called `stage`) is defined as continuous movement without changing the mode of transport.

    ``started_at`` and ``finished_at`` are timezone aware pandas datetime objects.

    Examples
    --------
    >>> df.as_triplegs.plot()
    """

    required_columns = ['user_id', 'started_at', 'finished_at']

    def __init__(self, pandas_obj):
        self._validate(pandas_obj)
        self._obj = pandas_obj

    @staticmethod
    def _validate(obj):
        assert obj.shape[0] > 0, "Geodataframe is empty with shape: {}".format(obj.shape)
        # check columns
        if any([c not in obj.columns for c in TriplegsAccessor.required_columns]):
            raise AttributeError("To process a DataFrame as a collection of triplegs, " \
                                 + "it must have the properties [%s], but it has [%s]." \
                                 % (', '.join(TriplegsAccessor.required_columns), ', '.join(obj.columns)))
        # check geometry
        assert obj.geometry.is_valid.all(), "Not all geometries are valid. Try x[~ x.geometry.is_valid] " \
                                            "where x is you GeoDataFrame"
        if obj.geometry.iloc[0].geom_type != 'LineString':
            raise AttributeError("The geometry must be a LineString (only first checked).")

        # check timestamp dtypes
        assert pd.api.types.is_datetime64tz_dtype(obj['started_at']), \
            "dtype of started_at is {} but has to be datetime64 and timezone aware".format(obj['started_at'].dtype)
        assert pd.api.types.is_datetime64tz_dtype(obj['finished_at']), \
            "dtype of finished_at is {} but has to be datetime64 and timezone aware".format(obj['finished_at'].dtype)

    def plot(self, *args, **kwargs):
        """Plots this collection of triplegs. 
        See :func:`trackintel.visualization.triplegs.plot_triplegs`."""
        ti.visualization.triplegs.plot_triplegs(self._obj, *args, **kwargs)

    def to_csv(self, filename, *args, **kwargs):
        """Stores this collection of triplegs as a CSV file.
        See :func:`trackintel.io.file.write_triplegs_csv`."""
        ti.io.file.write_triplegs_csv(self._obj, filename, *args, **kwargs)

    def to_postgis(self, conn_string, table_name):
        """Stores this collection of triplegs to PostGIS.
        See :func:`trackintel.io.postgis.store_positionfixes_postgis`."""
        ti.io.postgis.write_triplegs_postgis(self._obj, conn_string, table_name)

    def similarity(self, *args, **kwargs):
        """Calculate pair-wise distance among triplegs (x) or to other triplegs (y).
        See :func:`trackintel.geogr.distances.calculate_distance_matrix`.
        """
        return ti.geogr.distances.calculate_distance_matrix(self._obj, *args, **kwargs)

<<<<<<< HEAD
    def predict_transport_mode(self, *args, **kwargs):
        """Predict/impute the transport mode with which each tripleg was likely covered.
        See :func:`trackintel.analysis.transport_mode_identification.predict_transport_mode`.
        """
        return ti.analysis.transport_mode_identification.predict_transport_mode(self._obj, *args, **kwargs)
    
=======
>>>>>>> 8067ee06
    def spatial_filter(self, *args, **kwargs):
        """Filter triplegs with a geo extent.
        See :func:`trackintel.preprocessing.filter.spatial_filter`."""
        return ti.preprocessing.filter.spatial_filter(self._obj, *args, **kwargs)
<|MERGE_RESOLUTION|>--- conflicted
+++ resolved
@@ -73,21 +73,12 @@
         ti.io.postgis.write_triplegs_postgis(self._obj, conn_string, table_name)
 
     def similarity(self, *args, **kwargs):
-        """Calculate pair-wise distance among triplegs (x) or to other triplegs (y).
+        """Calculate pair-wise distance among triplegs (x) or to other triplegs (y)
         See :func:`trackintel.geogr.distances.calculate_distance_matrix`.
         """
         return ti.geogr.distances.calculate_distance_matrix(self._obj, *args, **kwargs)
 
-<<<<<<< HEAD
-    def predict_transport_mode(self, *args, **kwargs):
-        """Predict/impute the transport mode with which each tripleg was likely covered.
-        See :func:`trackintel.analysis.transport_mode_identification.predict_transport_mode`.
-        """
-        return ti.analysis.transport_mode_identification.predict_transport_mode(self._obj, *args, **kwargs)
-    
-=======
->>>>>>> 8067ee06
     def spatial_filter(self, *args, **kwargs):
         """Filter triplegs with a geo extent.
         See :func:`trackintel.preprocessing.filter.spatial_filter`."""
-        return ti.preprocessing.filter.spatial_filter(self._obj, *args, **kwargs)
+        return ti.preprocessing.filter.spatial_filter(self._obj, *args, **kwargs)