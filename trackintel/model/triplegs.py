--- conflicted
+++ resolved
@@ -88,14 +88,10 @@
         """
         ti.io.file.write_triplegs_csv(self._obj, filename, *args, **kwargs)
 
-<<<<<<< HEAD
     @copy_docstring(write_triplegs_postgis)
-    def to_postgis(self, conn_string, table_name):
-=======
     def to_postgis(
         self, name, con, schema=None, if_exists="fail", index=True, index_label=None, chunksize=None, dtype=None
     ):
->>>>>>> e0c0cdd0
         """
         Store this collection of triplegs to PostGIS.
 
