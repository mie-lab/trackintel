--- conflicted
+++ resolved
@@ -41,10 +41,6 @@
 
     def __init__(self, *args, validate=True, **kwargs):
         super().__init__(*args, **kwargs)
-<<<<<<< HEAD
-        # disable validation after initial creation -> user is responsible for right shape
-=======
->>>>>>> 8a17c7bc
         if validate:
             self.validate(self)
 
