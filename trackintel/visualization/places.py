--- conflicted
+++ resolved
@@ -6,14 +6,9 @@
 
 
 def plot_center_of_places(places, out_filename=None, radius=None, positionfixes=None, 
-<<<<<<< HEAD
-                staypoints=None, staypoints_radius=None, plot_osm=False):
-    """Plots places (optionally to a file).
-=======
                           staypoints=None, staypoints_radius=None, plot_osm=False):
     """Plots places (optionally to a file). Optionally, you can specify several other
     datasets to be plotted beneath the places.
->>>>>>> 1e84aacd
 
     Parameters
     ----------
