--- conflicted
+++ resolved
@@ -257,13 +257,9 @@
 
         # create new entries with remaining timestamp
         new_df.loc[change_flag, "started_at"] = df.loc[change_flag, "finished_at"]
-<<<<<<< HEAD
-        df = df.append(new_df, ignore_index=True, sort=True)
-=======
         new_df.loc[change_flag, "finished_at"] = finished_at_temp
 
         df = pd.concat((df, new_df), ignore_index=True, sort=True)
->>>>>>> edfa84bc
 
         change_flag = _get_split_index(df, granularity=granularity)
         iter_count += 1
