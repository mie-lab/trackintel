import ast

import geopandas as gpd
import pandas as pd
from geopandas.geodataframe import GeoDataFrame
from trackintel.io.from_geopandas import (
    read_locations_gpd,
    read_positionfixes_gpd,
    read_staypoints_gpd,
    read_tours_gpd,
    read_triplegs_gpd,
    read_trips_gpd,
)
from trackintel.io.util import _index_warning_default_none
from trackintel.model.util import doc, _shared_docs
from trackintel import Positionfixes


@_index_warning_default_none
def read_positionfixes_csv(*args, columns=None, tz=None, index_col=None, geom_col="geom", crs=None, **kwargs):
    """
    Read positionfixes from csv file.

    Wraps the pandas read_csv function, extracts longitude and latitude and
    builds a geopandas GeoDataFrame (POINT). This also validates that the ingested data
    conforms to the trackintel understanding of positionfixes (see
    :doc:`/modules/model`).

    Parameters
    ----------
    args
        Arguments as passed to pd.read_csv().

    columns : dict, optional
        The column names to rename in the format {'old_name':'trackintel_standard_name'}.
        The required columns for this function include: "user_id", "tracked_at", "latitude"
        and "longitude".

    tz : str, optional
        pytz compatible timezone string. If None UTC is assumed.

    index_col : str, optional
        column name to be used as index. If None the default index is assumed
        as unique identifier.

    geom_col : str, default "geom"
        Name of the column containing the geometry.

    crs : pyproj.crs or str, optional
        Set coordinate reference system. The value can be anything accepted
        by pyproj.CRS.from_user_input(), such as an authority string
        (eg 'EPSG:4326') or a WKT string.

    kwargs
        Additional keyword arguments passed to pd.read_csv().

    Returns
    -------
    pfs : GeoDataFrame (as trackintel positionfixes)
        A GeoDataFrame containing the positionfixes.

    Notes
    -----
    Note that this function is primarily useful if data is available in a
    longitude/latitude format. If your data already contains a WKT column,
    might be easier to just use the GeoPandas import functions
    :func:`trackintel.io.from_geopandas.read_positionfixes_gpd`.

    Examples
    --------
    >>> trackintel.read_positionfixes_csv('data.csv')
    >>> trackintel.read_positionfixes_csv('data.csv', columns={'time':'tracked_at', 'User':'user_id'})
                         tracked_at  user_id                        geom
    id
    0     2008-10-23 02:53:04+00:00        0  POINT (116.31842 39.98470)
    1     2008-10-23 02:53:10+00:00        0  POINT (116.31845 39.98468)
    2     2008-10-23 02:53:15+00:00        0  POINT (116.31842 39.98469)
    3     2008-10-23 02:53:20+00:00        0  POINT (116.31839 39.98469)
    4     2008-10-23 02:53:25+00:00        0  POINT (116.31826 39.98465)
    """
    columns = {} if columns is None else columns

    df = pd.read_csv(*args, index_col=index_col, **kwargs)
    df.rename(columns=columns, inplace=True)

    df["tracked_at"] = pd.to_datetime(df["tracked_at"])
    df[geom_col] = gpd.points_from_xy(df["longitude"], df["latitude"])
    df.drop(columns=["longitude", "latitude"], inplace=True)
    return read_positionfixes_gpd(df, geom_col=geom_col, crs=crs, tz=tz)


def write_positionfixes_csv(positionfixes, filename, *args, **kwargs):
    """
    Write positionfixes to csv file.

    Wraps the pandas to_csv function, but strips the geometry column and
    stores the longitude and latitude in respective columns.

    Parameters
    ----------
    positionfixes : GeoDataFrame (as trackintel positionfixes)

    filename : str
        The file to write to.

    args
        Additional arguments passed to pd.DataFrame.to_csv().

    kwargs
        Additional keyword arguments passed to pd.DataFrame.to_csv().

    Notes
    -----
    "longitude" and "latitude" is extracted from the geometry column and the orignal
    geometry column is dropped.

    Examples
    ---------
    >>> pfs.as_positionfixes.to_csv("export_pfs.csv")
    >>> ti.io.write_positionfixes_csv(pfs, "export_pfs.csv")
    """
    gdf = positionfixes.copy()
    gdf["longitude"] = positionfixes.geometry.x
    gdf["latitude"] = positionfixes.geometry.y
    df = gdf.drop(columns=[gdf.geometry.name])

    df.to_csv(filename, index=True, *args, **kwargs)


@_index_warning_default_none
def read_triplegs_csv(*args, columns=None, tz=None, index_col=None, geom_col="geom", crs=None, **kwargs):
    """
    Read triplegs from csv file.

    Wraps the pandas read_csv function, extracts a WKT for the tripleg geometry (LINESTRING)
    and builds a geopandas GeoDataFrame. This also validates that the ingested data
    conforms to the trackintel understanding of triplegs (see :doc:`/modules/model`).

    Parameters
    ----------
    args
        Arguments as passed to pd.read_csv().

    columns : dict, optional
        The column names to rename in the format {'old_name':'trackintel_standard_name'}.
        The required columns for this function include: "user_id", "started_at", "finished_at"
        and "geom".

    tz : str, optional
        pytz compatible timezone string. If None UTC is assumed.

    index_col : str, optional
        Column name to be used as index. If None the default index is assumed
        as unique identifier.

    geom_col : str, default "geom"
        Name of the column containing the geometry as WKT.

    crs : pyproj.crs or str, optional
        Set coordinate reference system. The value can be anything accepted
        by pyproj.CRS.from_user_input(), such as an authority string
        (eg “EPSG:4326”) or a WKT string.

    kwargs
        Additional keyword arguments passed to pd.read_csv().

    Returns
    -------
    tpls : GeoDataFrame (as trackintel triplegs)
        A GeoDataFrame containing the triplegs.

    Examples
    --------
    >>> trackintel.read_triplegs_csv('data.csv')
    >>> trackintel.read_triplegs_csv('data.csv', columns={'start_time':'started_at', 'User':'user_id'})
        user_id                started_at               finished_at                                               geom
    id
    0         1 2015-11-27 08:00:00+00:00 2015-11-27 10:00:00+00:00  LINESTRING (8.54878 47.37652, 8.52770 47.39935...
    1         1 2015-11-27 12:00:00+00:00 2015-11-27 14:00:00+00:00  LINESTRING (8.56340 47.95600, 8.64560 47.23345...
    """
    columns = {} if columns is None else columns
    df = pd.read_csv(*args, index_col=index_col, **kwargs)
    df.rename(columns=columns, inplace=True)
    df["started_at"] = pd.to_datetime(df["started_at"])
    df["finished_at"] = pd.to_datetime(df["finished_at"])
    df[geom_col] = gpd.GeoSeries.from_wkt(df[geom_col])
    return read_triplegs_gpd(df, geom_col=geom_col, crs=crs, tz=tz, mapper=columns)


@doc(
    _shared_docs["write_csv"],
    first_arg="\ntriplegs : GeoDataFrame (as trackintel triplegs)\n",
    long="triplegs",
    short="tpls",
)
def write_triplegs_csv(triplegs, filename, *args, **kwargs):
<<<<<<< HEAD
    geo_col_name = triplegs.geometry.name
    df = pd.DataFrame(triplegs, copy=True)
    df[geo_col_name] = triplegs.geometry.apply(wkt.dumps)
    df.to_csv(filename, index=True, *args, **kwargs)
=======
    """
    Write triplegs to csv file.

    Wraps the pandas to_csv function, but transforms the geometry into WKT
    before writing.

    Parameters
    ----------
    triplegs : GeoDataFrame (as trackintel triplegs)
        The triplegs to store to the CSV file.

    filename : str
        The file to write to.

    args
        Additional arguments passed to pd.DataFrame.to_csv().

    kwargs
        Additional keyword arguments passed to pd.DataFrame.to_csv().

    Examples
    --------
    >>> tpls.as_triplegs.to_csv("export_tpls.csv")
    """
    pd.DataFrame.to_csv(triplegs.to_wkt(rounding_precision=-1, trim=False), filename, index=True, *args, **kwargs)
>>>>>>> e04d0792


@_index_warning_default_none
def read_staypoints_csv(*args, columns=None, tz=None, index_col=None, geom_col="geom", crs=None, **kwargs):
    """
    Read staypoints from csv file.

    Wraps the pandas read_csv function, extracts a WKT for the staypoint
    geometry (POINT) and builds a geopandas GeoDataFrame. This also validates that
    the ingested data conforms to the trackintel understanding of staypoints
    (see :doc:`/modules/model`).

    Parameters
    ----------
    args
        Arguments as passed to pd.read_csv().

    columns : dict, optional
        The column names to rename in the format {'old_name':'trackintel_standard_name'}.
        The required columns for this function include: "user_id", "started_at", "finished_at"
        and "geom".

    tz : str, optional
        pytz compatible timezone string. If None UTC is assumed.

    index_col : str, optional
        column name to be used as index. If None the default index is assumed
        as unique identifier.

    geom_col : str, default "geom"
        Name of the column containing the geometry as WKT.

    crs : pyproj.crs or str, optional
        Set coordinate reference system. The value can be anything accepted
        by pyproj.CRS.from_user_input(), such as an authority string
        (eg “EPSG:4326”) or a WKT string.

    kwargs
        Additional keyword arguments passed to pd.read_csv().

    Returns
    -------
    sp : GeoDataFrame (as trackintel staypoints)
        A GeoDataFrame containing the staypoints.

    Examples
    --------
    >>> trackintel.read_staypoints_csv('data.csv')
    >>> trackintel.read_staypoints_csv('data.csv', columns={'start_time':'started_at', 'User':'user_id'})
        user_id                started_at               finished_at                      geom
    id
    0         1 2015-11-27 08:00:00+00:00 2015-11-27 10:00:00+00:00  POINT (8.52822 47.39519)
    1         1 2015-11-27 12:00:00+00:00 2015-11-27 14:00:00+00:00  POINT (8.54340 47.95600)
    """
    columns = {} if columns is None else columns
    df = pd.read_csv(*args, index_col=index_col, **kwargs)
    df.rename(columns=columns, inplace=True)
    df["started_at"] = pd.to_datetime(df["started_at"])
    df["finished_at"] = pd.to_datetime(df["finished_at"])
    df[geom_col] = gpd.GeoSeries.from_wkt(df[geom_col])
    return read_staypoints_gpd(df, geom_col=geom_col, crs=crs, tz=tz)


@doc(
    _shared_docs["write_csv"],
    first_arg="\nstaypoints : GeoDataFrame (as trackintel staypoints)\n",
    long="staypoints",
    short="sp",
)
def write_staypoints_csv(staypoints, filename, *args, **kwargs):
<<<<<<< HEAD
    geo_col_name = staypoints.geometry.name
    df = pd.DataFrame(staypoints, copy=True)
    df[geo_col_name] = staypoints.geometry.apply(wkt.dumps)
    df.to_csv(filename, index=True, *args, **kwargs)
=======
    """
    Write staypoints to csv file.

    Wraps the pandas to_csv function, but transforms the geometry into WKT
    before writing.

    Parameters
    ----------
    staypoints : GeoDataFrame (as trackintel staypoints)
        The staypoints to store to the CSV file.

    filename : str
        The file to write to.

    args
        Additional arguments passed to pd.DataFrame.to_csv().

    kwargs
        Additional keyword arguments passed to pd.DataFrame.to_csv().

    Examples
    --------
    >>> tpls.as_triplegs.to_csv("export_tpls.csv")
    """
    pd.DataFrame.to_csv(staypoints.to_wkt(rounding_precision=-1, trim=False), filename, index=True, *args, **kwargs)
>>>>>>> e04d0792


@_index_warning_default_none
def read_locations_csv(*args, columns=None, index_col=None, crs=None, **kwargs):
    """
    Read locations from csv file.

    Wraps the pandas read_csv function, extracts a WKT for the location
    center (POINT) (and extent (POLYGON)) and builds a geopandas GeoDataFrame. This also
    validates that the ingested data conforms to the trackintel understanding
    of locations (see :doc:`/modules/model`).

    Parameters
    ----------
    args
        Arguments as passed to pd.read_csv().

    columns : dict, optional
        The column names to rename in the format {'old_name':'trackintel_standard_name'}.
        The required columns for this function include: "user_id" and "center".

    index_col : str, optional
        column name to be used as index. If None the default index is assumed
        as unique identifier.

    crs : pyproj.crs or str, optional
        Set coordinate reference system. The value can be anything accepted
        by pyproj.CRS.from_user_input(), such as an authority string
        (eg “EPSG:4326”) or a WKT string.

    kwargs
        Additional keyword arguments passed to pd.read_csv().

    Returns
    -------
    locs : GeoDataFrame (as trackintel locations)
        A GeoDataFrame containing the locations.

    Examples
    --------
    >>> trackintel.read_locations_csv('data.csv')
    >>> trackintel.read_locations_csv('data.csv', columns={'User':'user_id'})
        user_id                    center                                             extent
    id
    0         1  POINT (8.54878 47.37652)  POLYGON ((8.548779487999999 47.37651505, 8.527...
    1         1  POINT (8.56340 47.95600)  POLYGON ((8.5634 47.956, 8.6456 47.23345, 8.45...
    """
    columns = {} if columns is None else columns
    df = pd.read_csv(*args, index_col=index_col, **kwargs)
    df.rename(columns=columns, inplace=True)

    df["center"] = gpd.GeoSeries.from_wkt(df["center"])
    if "extent" in df.columns:
        df["extent"] = gpd.GeoSeries.from_wkt(df["extent"])
    return read_locations_gpd(df, crs=crs)


@doc(
    _shared_docs["write_csv"],
    first_arg="\nlocations : GeoDataFrame (as trackintel locations)\n",
    long="locations",
    short="locs",
)
def write_locations_csv(locations, filename, *args, **kwargs):
<<<<<<< HEAD
    df = pd.DataFrame(locations, copy=True)
    df["center"] = locations["center"].apply(wkt.dumps)
    if "extent" in df.columns:
        df["extent"] = locations["extent"].apply(wkt.dumps)
    df.to_csv(filename, index=True, *args, **kwargs)
=======
    """
    Write locations to csv file.

    Wraps the pandas to_csv function, but transforms the center (and
    extent) into WKT before writing.

    Parameters
    ----------
    locations : GeoDataFrame (as trackintel locations)
        The locations to store to the CSV file.

    filename : str
        The file to write to.

    args
        Additional arguments passed to pd.DataFrame.to_csv().

    kwargs
        Additional keyword arguments passed to pd.DataFrame.to_csv().

    Examples
    --------
    >>> locs.as_locations.to_csv("export_locs.csv")
    """
    pd.DataFrame.to_csv(locations.to_wkt(rounding_precision=-1, trim=False), filename, index=True, *args, **kwargs)
>>>>>>> e04d0792


@_index_warning_default_none
def read_trips_csv(*args, columns=None, tz=None, index_col=None, geom_col=None, crs=None, **kwargs):
    """
    Read trips from csv file.

    Wraps the pandas read_csv function and extracts proper datetimes. This also
    validates that the ingested data conforms to the trackintel understanding
    of trips (see :doc:`/modules/model`).

    Parameters
    ----------
    args
        Arguments as passed to pd.read_csv().

    columns : dict, optional
        The column names to rename in the format {'old_name':'trackintel_standard_name'}.
        The required columns for this function include: "user_id", "started_at",
        "finished_at", "origin_staypoint_id" and "destination_staypoint_id".
        An optional column is "geom" of type MultiPoint, containing start and destination points of the trip

    tz : str, optional
        pytz compatible timezone string. If None UTC is assumed.

    index_col : str, optional
        column name to be used as index. If None the default index is assumed
        as unique identifier.

    geom_col : str, default None
        Name of the column containing the geometry as WKT.
        If None no geometry gets added.

    crs : pyproj.crs or str, optional
        Set coordinate reference system. The value can be anything accepted
        by pyproj.CRS.from_user_input(), such as an authority string
        (eg “EPSG:4326”) or a WKT string. Ignored if geom_col is None.

    kwargs
        Additional keyword arguments passed to pd.read_csv().

    Returns
    -------
    trips : (Geo)DataFrame (as trackintel trips)
        A DataFrame containing the trips. GeoDataFrame if geometry column exists.

    Notes
    -----
    Geometry is not mandatory for trackintel trips.

    Examples
    --------
    >>> trackintel.read_trips_csv('data.csv')
    >>> trackintel.read_trips_csv('data.csv', columns={'start_time':'started_at', 'User':'user_id'})
        user_id                started_at               finished_at  origin_staypoint_id  destination_staypoint_id\
    id
    0         1 2015-11-27 08:00:00+00:00 2015-11-27 08:15:00+00:00                    2                         5
    1         1 2015-11-27 08:20:22+00:00 2015-11-27 08:35:22+00:00                    5                         3
                                geom
    id
    0   MULTIPOINT (116.31842 39.98470, 116.29873 39.999729)
    1   MULTIPOINT (116.29873 39.98402, 116.32480 40.009269)
    """
    columns = {} if columns is None else columns
    trips = pd.read_csv(*args, index_col=index_col, **kwargs)
    trips.rename(columns=columns, inplace=True)

    trips["started_at"] = pd.to_datetime(trips["started_at"])
    trips["finished_at"] = pd.to_datetime(trips["finished_at"])

    if geom_col is not None:
        trips[geom_col] = gpd.GeoSeries.from_wkt(trips[geom_col])

    return read_trips_gpd(trips, geom_col=geom_col, crs=crs, tz=tz)


@doc(
    _shared_docs["write_csv"], first_arg="\ntrips : (Geo)DataFrame (as trackintel trips)\n", long="trips", short="trips"
)
def write_trips_csv(trips, filename, *args, **kwargs):
<<<<<<< HEAD
    df = trips.copy()
    if isinstance(df, GeoDataFrame):
        geom_col_name = df.geometry.name
        df[geom_col_name] = df[geom_col_name].to_wkt()
=======
    """
    Write trips to csv file.

    Wraps the pandas to_csv function.
    Geometry get transformed to WKT before writing.

    Parameters
    ----------
    trips : (Geo)DataFrame (as trackintel trips)
        The trips to store to the CSV file.

    filename : str
        The file to write to.

    args
        Additional arguments passed to pd.DataFrame.to_csv().

    kwargs
        Additional keyword arguments passed to pd.DataFrame.to_csv().

    Examples
    --------
    >>> trips.as_trips.to_csv("export_trips.csv")
    """
    if isinstance(trips, GeoDataFrame):
        trips = trips.to_wkt(rounding_precision=-1, trim=False)
>>>>>>> e04d0792
    # static call necessary as TripsDataFrame has a to_csv method as well.
    pd.DataFrame.to_csv(trips, filename, index=True, *args, **kwargs)


@_index_warning_default_none
def read_tours_csv(*args, columns=None, index_col=None, tz=None, **kwargs):
    """
    Read tours from csv file.

    Wraps the pandas read_csv function and extracts proper datetimes. This also
    validates that the ingested data conforms to the trackintel understanding
    of tours (see :doc:`/modules/model`).

    Parameters
    ----------
    args
        Arguments as passed to pd.read_csv().

    columns : dict, optional
        The column names to rename in the format {'old_name':'trackintel_standard_name'}.

    index_col : str, optional
        column name to be used as index. If None the default index is assumed as unique identifier.

    tz : str, optional
        pytz compatible timezone string. If None UTC is assumed.

    kwargs
        Additional keyword arguments passed to pd.read_csv().

    Returns
    -------
    tours : DataFrame (as trackintel tours)
        A DataFrame containing the tours.

    Examples
    --------
    >>> trackintel.read_tours_csv('data.csv', columns={'uuid':'user_id'})
    """
    columns = {} if columns is None else columns
    kwargs.setdefault("converters", {}).setdefault("trips", ast.literal_eval)
    tours = pd.read_csv(*args, index_col=index_col, **kwargs)
    tours.rename(columns=columns, inplace=True)

    tours["started_at"] = pd.to_datetime(tours["started_at"])
    tours["finished_at"] = pd.to_datetime(tours["finished_at"])

    return read_tours_gpd(tours, tz=tz)


@doc(_shared_docs["write_csv"], first_arg="\ntours : DataFrame (as trackintel tours)\n", long="tours", short="tours")
def write_tours_csv(tours, filename, *args, **kwargs):
    pd.DataFrame.to_csv(tours, filename, index=True, *args, **kwargs)<|MERGE_RESOLUTION|>--- conflicted
+++ resolved
@@ -194,38 +194,7 @@
     short="tpls",
 )
 def write_triplegs_csv(triplegs, filename, *args, **kwargs):
-<<<<<<< HEAD
-    geo_col_name = triplegs.geometry.name
-    df = pd.DataFrame(triplegs, copy=True)
-    df[geo_col_name] = triplegs.geometry.apply(wkt.dumps)
-    df.to_csv(filename, index=True, *args, **kwargs)
-=======
-    """
-    Write triplegs to csv file.
-
-    Wraps the pandas to_csv function, but transforms the geometry into WKT
-    before writing.
-
-    Parameters
-    ----------
-    triplegs : GeoDataFrame (as trackintel triplegs)
-        The triplegs to store to the CSV file.
-
-    filename : str
-        The file to write to.
-
-    args
-        Additional arguments passed to pd.DataFrame.to_csv().
-
-    kwargs
-        Additional keyword arguments passed to pd.DataFrame.to_csv().
-
-    Examples
-    --------
-    >>> tpls.as_triplegs.to_csv("export_tpls.csv")
-    """
     pd.DataFrame.to_csv(triplegs.to_wkt(rounding_precision=-1, trim=False), filename, index=True, *args, **kwargs)
->>>>>>> e04d0792
 
 
 @_index_warning_default_none
@@ -296,38 +265,7 @@
     short="sp",
 )
 def write_staypoints_csv(staypoints, filename, *args, **kwargs):
-<<<<<<< HEAD
-    geo_col_name = staypoints.geometry.name
-    df = pd.DataFrame(staypoints, copy=True)
-    df[geo_col_name] = staypoints.geometry.apply(wkt.dumps)
-    df.to_csv(filename, index=True, *args, **kwargs)
-=======
-    """
-    Write staypoints to csv file.
-
-    Wraps the pandas to_csv function, but transforms the geometry into WKT
-    before writing.
-
-    Parameters
-    ----------
-    staypoints : GeoDataFrame (as trackintel staypoints)
-        The staypoints to store to the CSV file.
-
-    filename : str
-        The file to write to.
-
-    args
-        Additional arguments passed to pd.DataFrame.to_csv().
-
-    kwargs
-        Additional keyword arguments passed to pd.DataFrame.to_csv().
-
-    Examples
-    --------
-    >>> tpls.as_triplegs.to_csv("export_tpls.csv")
-    """
     pd.DataFrame.to_csv(staypoints.to_wkt(rounding_precision=-1, trim=False), filename, index=True, *args, **kwargs)
->>>>>>> e04d0792
 
 
 @_index_warning_default_none
@@ -392,39 +330,7 @@
     short="locs",
 )
 def write_locations_csv(locations, filename, *args, **kwargs):
-<<<<<<< HEAD
-    df = pd.DataFrame(locations, copy=True)
-    df["center"] = locations["center"].apply(wkt.dumps)
-    if "extent" in df.columns:
-        df["extent"] = locations["extent"].apply(wkt.dumps)
-    df.to_csv(filename, index=True, *args, **kwargs)
-=======
-    """
-    Write locations to csv file.
-
-    Wraps the pandas to_csv function, but transforms the center (and
-    extent) into WKT before writing.
-
-    Parameters
-    ----------
-    locations : GeoDataFrame (as trackintel locations)
-        The locations to store to the CSV file.
-
-    filename : str
-        The file to write to.
-
-    args
-        Additional arguments passed to pd.DataFrame.to_csv().
-
-    kwargs
-        Additional keyword arguments passed to pd.DataFrame.to_csv().
-
-    Examples
-    --------
-    >>> locs.as_locations.to_csv("export_locs.csv")
-    """
     pd.DataFrame.to_csv(locations.to_wkt(rounding_precision=-1, trim=False), filename, index=True, *args, **kwargs)
->>>>>>> e04d0792
 
 
 @_index_warning_default_none
@@ -505,39 +411,8 @@
     _shared_docs["write_csv"], first_arg="\ntrips : (Geo)DataFrame (as trackintel trips)\n", long="trips", short="trips"
 )
 def write_trips_csv(trips, filename, *args, **kwargs):
-<<<<<<< HEAD
-    df = trips.copy()
-    if isinstance(df, GeoDataFrame):
-        geom_col_name = df.geometry.name
-        df[geom_col_name] = df[geom_col_name].to_wkt()
-=======
-    """
-    Write trips to csv file.
-
-    Wraps the pandas to_csv function.
-    Geometry get transformed to WKT before writing.
-
-    Parameters
-    ----------
-    trips : (Geo)DataFrame (as trackintel trips)
-        The trips to store to the CSV file.
-
-    filename : str
-        The file to write to.
-
-    args
-        Additional arguments passed to pd.DataFrame.to_csv().
-
-    kwargs
-        Additional keyword arguments passed to pd.DataFrame.to_csv().
-
-    Examples
-    --------
-    >>> trips.as_trips.to_csv("export_trips.csv")
-    """
     if isinstance(trips, GeoDataFrame):
         trips = trips.to_wkt(rounding_precision=-1, trim=False)
->>>>>>> e04d0792
     # static call necessary as TripsDataFrame has a to_csv method as well.
     pd.DataFrame.to_csv(trips, filename, index=True, *args, **kwargs)
 
