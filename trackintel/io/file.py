--- conflicted
+++ resolved
@@ -437,13 +437,8 @@
 
     Returns
     -------
-<<<<<<< HEAD
-    trips : GeoDataFrame (as trackintel trips)
-        A GeoDataFrame containing the trips.
-=======
     trips : (Geo)DataFrame (as trackintel trips)
         A DataFrame containing the trips. GeoDataFrame if geometry column exists.
->>>>>>> 563473b8
 
     Notes
     -----
@@ -485,14 +480,9 @@
             trips[col] = _localize_timestamp(dt_series=trips[col], pytz_tzinfo=tz, col_name=col)
 
     # convert to geodataframe
-<<<<<<< HEAD
-    trips["geom"] = trips["geom"].apply(wkt.loads)
-    trips = gpd.GeoDataFrame(trips, geometry="geom")
-=======
     if "geom" in trips.columns:
         trips["geom"] = trips["geom"].apply(wkt.loads)
         trips = gpd.GeoDataFrame(trips, geometry="geom")
->>>>>>> 563473b8
 
     # assert validity of trips
     trips.as_trips
@@ -507,24 +497,16 @@
 
     Parameters
     ----------
-<<<<<<< HEAD
-    trips : GeoDataFrame (as trackintel trips)
-=======
     trips : (Geo)DataFrame (as trackintel trips)
->>>>>>> 563473b8
         The trips to store to the CSV file.
 
     filename : str
         The file to write to.
     """
     df = trips.copy()
-<<<<<<< HEAD
-    df["geom"] = df["geom"].apply(wkt.dumps)
-=======
     if isinstance(df, GeoDataFrame):
         geom_col_name = df.geometry.name
         df[geom_col_name] = df[geom_col_name].apply(wkt.dumps)
->>>>>>> 563473b8
     df.to_csv(filename, index=True, *args, **kwargs)
 
 
