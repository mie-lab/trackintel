import geopandas as gpd
import pandas as pd
from geoalchemy2 import Geometry, WKTElement
from sqlalchemy import create_engine
import warnings


def read_positionfixes_postgis(conn_string, table_name, geom_col="geom", *args, **kwargs):
    """Reads positionfixes from a PostGIS database.

    Parameters
    ----------
    conn_string : str
        A connection string to connect to a database, e.g.,
        ``postgresql://username:password@host:socket/database``.

    table_name : str
        The table to read the positionfixes from.

    geom_col : str, default 'geom'
        The geometry column of the table.

    *args
        Further arguments as available in GeoPanda's GeoDataFrame.from_postgis().

    **kwargs
        Further arguments as available in GeoPanda's GeoDataFrame.from_postgis().

    Returns
    -------
    GeoDataFrame
        A GeoDataFrame containing the positionfixes.
    """
    engine = create_engine(conn_string)
    conn = engine.connect()
    try:
        pfs = gpd.GeoDataFrame.from_postgis("SELECT * FROM %s" % table_name, conn, geom_col=geom_col, *args, **kwargs)
    finally:
        conn.close()
    assert pfs.as_positionfixes
    return pfs


def write_positionfixes_postgis(
    positionfixes, conn_string, table_name, schema=None, sql_chunksize=None, if_exists="replace"
):
    """Stores positionfixes to PostGIS. Usually, this is directly called on a positionfixes
    DataFrame (see example below).

    **Attention!** This replaces the table if it already exists!

    Parameters
    ----------
    positionfixes : GeoDataFrame
        The positionfixes to store to the database.

    conn_string : str
        A connection string to connect to a database, e.g.,
        ``postgresql://username:password@host:socket/database``.

    table_name : str
        The name of the table to write to.

    schema : str, optional
        The schema (if the database supports this) where the table resides.

    sql_chunksize : int, optional
        How many entries should be written at the same time.

    if_exists : str, {'fail', 'replace', 'append'}, default 'replace'
        What should happen if the table already exists.

    Examples
    --------
    >>> df.as_positionfixes.to_postgis(conn_string, table_name)
    """
<<<<<<< HEAD
    # make a copy in order to avoid changing the geometry of the original array
    positionfixes_postgis = positionfixes.copy()
    if positionfixes_postgis.crs is not None:
        srid = int(positionfixes_postgis.crs.to_epsg())
        geom_schema = Geometry('POINT', srid)
    else:  # defaults to "GEOMETRY", srid=-1
        geom_schema = Geometry()
        srid = None

    geom_col = positionfixes_postgis.geometry.name
    with warnings.catch_warnings():
        warnings.filterwarnings("ignore", "Geometry column does not contain geometry.", UserWarning)
        if srid is None:
            positionfixes_postgis[geom_col] = positionfixes[geom_col].apply(lambda x: x.wkt)
        else:
            positionfixes_postgis[geom_col] = positionfixes[geom_col].apply(lambda x: WKTElement(x.wkt, srid=srid))

    if 'id' not in positionfixes_postgis.columns:
        positionfixes_postgis['id'] = positionfixes_postgis.index
=======

    # make a copy in order to avoid changing the geometry of the original array
    positionfixes_postgis = positionfixes.copy()

    # If this GeoDataFrame already has an SRID, we use it, otherwise we default to WGS84.
    if positionfixes_postgis.crs is not None:
        srid = int(positionfixes_postgis.crs.to_epsg())
    else:
        srid = 4326
    positionfixes_postgis["geom"] = positionfixes_postgis["geom"].apply(lambda x: WKTElement(x.wkt, srid=srid))
    if "id" not in positionfixes_postgis.columns:
        positionfixes_postgis["id"] = positionfixes_postgis.index
>>>>>>> b626ef17

    engine = create_engine(conn_string)
    conn = engine.connect()
    try:
<<<<<<< HEAD
        positionfixes_postgis.to_sql(table_name, engine, schema=schema,
                                     if_exists=if_exists, index=False,  
                                     dtype={geom_col: geom_schema},
                                     chunksize=sql_chunksize)
=======
        positionfixes_postgis.to_sql(
            table_name,
            engine,
            schema=schema,
            if_exists=if_exists,
            index=False,
            dtype={"geom": Geometry("POINT", srid=srid)},
            chunksize=sql_chunksize,
        )
>>>>>>> b626ef17
    finally:
        conn.close()


def read_triplegs_postgis(conn_string, table_name, geom_col="geom", *args, **kwargs):
    """Reads triplegs from a PostGIS database.

    Parameters
    ----------
    conn_string : str
        A connection string to connect to a database, e.g.,
        ``postgresql://username:password@host:socket/database``.

    table_name : str
        The table to read the triplegs from.

    geom_col : str, default 'geom'
        The geometry column of the table.

    Returns
    -------
    GeoDataFrame
        A GeoDataFrame containing the triplegs.
    """
    engine = create_engine(conn_string)
    conn = engine.connect()
    try:
<<<<<<< HEAD
        pfs = gpd.GeoDataFrame.from_postgis("SELECT * FROM %s" % table_name, conn,
                                            geom_col=geom_col, index_col='id',
                                            *args, **kwargs)
=======
        pfs = gpd.GeoDataFrame.from_postgis(
            "SELECT * FROM %s" % table_name, conn, geom_col=geom_col, index_col="id", *args, **kwargs
        )
>>>>>>> b626ef17
    finally:
        conn.close()
    assert pfs.as_triplegs
    return pfs


<<<<<<< HEAD
def write_triplegs_postgis(triplegs, conn_string, table_name, schema=None, if_exists='replace',
                           *args, **kwargs):
    """Stores triplegs to PostGIS. Usually, this is directly called on a triplegs 
=======
def write_triplegs_postgis(triplegs, conn_string, table_name, schema=None, sql_chunksize=None, if_exists="replace"):
    """Stores triplegs to PostGIS. Usually, this is directly called on a triplegs
>>>>>>> b626ef17
    DataFrame (see example below).

    **Attention!** This replaces the table if it already exists!

    Parameters
    ----------
    triplegs : GeoDataFrame
        The triplegs to store to the database.

<<<<<<< HEAD
    conn_string : engine or str
        A connection string to connect to a database, e.g., 
=======
    conn_string : str
        A connection string to connect to a database, e.g.,
>>>>>>> b626ef17
        ``postgresql://username:password@host:socket/database``.

    table_name : str
        The name of the table to write to.

    schema : str, optional
        The schema (if the database supports this) where the table resides.

    sql_chunksize : int, optional
        How many entries should be written at the same time.

    if_exists : str, {'fail', 'replace', 'append'}, default 'replace'
        What should happen if the table already exists.

    Examples
    --------
    >>> df.as_triplegs.to_postgis(conn_string, table_name)
    """
<<<<<<< HEAD

    if isinstance(conn_string, str):
        engine = create_engine(conn_string)
    else:
        engine = conn_string

    index_name = triplegs.index.name
    triplegs.to_postgis(table_name, con=engine, schema=schema, if_exists=if_exists, index=True, index_label=index_name,
                        *args, **kwargs)
=======

    # make a copy in order to avoid changing the geometry of the original array
    triplegs_postgis = triplegs.copy()

    srid = int(triplegs_postgis.crs.to_epsg())
    triplegs_postgis["geom"] = triplegs_postgis["geom"].apply(lambda x: WKTElement(x.wkt, srid=srid))
    if "id" not in triplegs_postgis.columns:
        triplegs_postgis["id"] = triplegs_postgis.index

    engine = create_engine(conn_string)
    conn = engine.connect()
    try:
        triplegs_postgis.to_sql(
            table_name,
            engine,
            schema=schema,
            if_exists=if_exists,
            index=False,
            dtype={"geom": Geometry("LINESTRING", srid=srid)},
            chunksize=sql_chunksize,
        )
    finally:
        conn.close()
>>>>>>> b626ef17


def read_staypoints_postgis(conn_string, table_name, geom_col="geom", *args, **kwargs):
    """Reads staypoints from a PostGIS database.

    Parameters
    ----------
    conn_string : str
        A connection string to connect to a database, e.g.,
        ``postgresql://username:password@host:socket/database``.

    table_name : str
        The table to read the staypoints from.

    geom_col : str, default 'geom'
        The geometry column of the table.

    Returns
    -------
    GeoDataFrame
        A GeoDataFrame containing the staypoints.
    """
    engine = create_engine(conn_string)
    conn = engine.connect()
    try:
        pfs = gpd.GeoDataFrame.from_postgis(
            "SELECT * FROM %s" % table_name, conn, geom_col=geom_col, index_col="id", *args, **kwargs
        )
    finally:
        conn.close()
    assert pfs.as_staypoints
    return pfs


def write_staypoints_postgis(staypoints, conn_string, table_name, schema=None, sql_chunksize=None, if_exists="replace"):
    """Stores staypoints to PostGIS. Usually, this is directly called on a staypoints
    DataFrame (see example below).

    **Attention!** This replaces the table if it already exists!

    Parameters
    ----------
    staypoints : GeoDataFrame
        The staypoints to store to the database.

    conn_string : str
        A connection string to connect to a database, e.g.,
        ``postgresql://username:password@host:socket/database``.

    table_name : str
        The name of the table to write to.

    schema : str, optional
        The schema (if the database supports this) where the table resides.

    sql_chunksize : int, optional
        How many entries should be written at the same time.

    if_exists : str, {'fail', 'replace', 'append'}, default 'replace'
        What should happen if the table already exists.

    Examples
    --------
    >>> df.as_staypoints.to_postgis(conn_string, table_name)
    """
<<<<<<< HEAD
    
    # todo: Think about a concept for the indices. At the moment, an index
    # column is required when downloading. This means, that the ID column is 
=======

    # todo: Think about a conecpt for the indices. At the moment, an index
    # column is required when downloading. This means, that the ID column is
>>>>>>> b626ef17
    # taken as pandas index. When uploading the default is "no index" and
    # thereby the index column is lost

    # make a copy in order to avoid changing the geometry of the original array
    staypoints_postgis = staypoints.copy()
<<<<<<< HEAD
    if staypoints_postgis.crs is not None:
        srid = int(staypoints_postgis.crs.to_epsg())
        geom_schema = Geometry('POINT', srid)
    else:  # defaults to "GEOMETRY", srid=-1
        geom_schema = Geometry()
        srid = None

    geom_col = staypoints_postgis.geometry.name
    with warnings.catch_warnings():
        warnings.filterwarnings("ignore", "Geometry column does not contain geometry.", UserWarning)
        if srid is None:
            staypoints_postgis[geom_col] = staypoints[geom_col].apply(lambda x: x.wkt)
        else:
            staypoints_postgis[geom_col] = staypoints[geom_col].apply(lambda x: WKTElement(x.wkt, srid=srid))

    if 'id' not in staypoints_postgis.columns:
        staypoints_postgis['id'] = staypoints_postgis.index
=======

    srid = int(staypoints_postgis.crs.to_epsg())
    staypoints_postgis["geom"] = staypoints_postgis["geom"].apply(lambda x: WKTElement(x.wkt, srid=srid))
    if "id" not in staypoints_postgis.columns:
        staypoints_postgis["id"] = staypoints_postgis.index
>>>>>>> b626ef17

    engine = create_engine(conn_string)
    conn = engine.connect()
    try:
<<<<<<< HEAD
        staypoints_postgis.to_sql(table_name, engine, schema=schema,
                                  if_exists=if_exists, index=False, 
                                  dtype={geom_col: geom_schema},
                                  chunksize=sql_chunksize)
=======
        staypoints_postgis.to_sql(
            table_name,
            engine,
            schema=schema,
            if_exists=if_exists,
            index=False,
            dtype={"geom": Geometry("POINT", srid=srid)},
            chunksize=sql_chunksize,
        )
>>>>>>> b626ef17
    finally:
        conn.close()


def read_locations_postgis(conn_string, table_name, geom_col="geom", *args, **kwargs):
    """Reads locations from a PostGIS database.

    Parameters
    ----------
    conn_string : str
        A connection string to connect to a database, e.g.,
        ``postgresql://username:password@host:socket/database``.

    table_name : str
        The table to read the locations from.

    geom_col : str, default 'geom'
        The geometry column of the table.

    Returns
    -------
    GeoDataFrame
        A GeoDataFrame containing the locations.
    """
    engine = create_engine(conn_string)
    conn = engine.connect()
    try:
        locs = gpd.GeoDataFrame.from_postgis(
            "SELECT * FROM %s" % table_name, conn, geom_col=geom_col, index_col="id", *args, **kwargs
        )
    finally:
        conn.close()
    assert locs.as_locations
    return locs


<<<<<<< HEAD
def write_locations_postgis(locations, conn_string, table_name, schema=None,
                            sql_chunksize=None, if_exists='replace'):
    """Stores locations to PostGIS. Usually, this is directly called on a locations 
=======
def write_locations_postgis(locations, conn_string, table_name, schema=None, sql_chunksize=None, if_exists="replace"):
    """Stores locations to PostGIS. Usually, this is directly called on a locations
>>>>>>> b626ef17
    GeoDataFrame (see example below).

    **Attention!** This replaces the table if it already exists!

    Parameters
    ----------
    locations : GeoDataFrame
        The locations to store to the database.

    conn_string : str
        A connection string to connect to a database, e.g.,
        ``postgresql://username:password@host:socket/database``.

    table_name : str
        The name of the table to write to.

    schema : str, optional
        The schema (if the database supports this) where the table resides.

    sql_chunksize : int, optional
        How many entries should be written at the same time.

    if_exists : str, {'fail', 'replace', 'append'}, default 'replace'
        What should happen if the table already exists.

    Examples
    --------
    >>> df.as_locations.to_postgis(conn_string, table_name)
    """

    # make a copy in order to avoid changing the geometry of the original array
    locations_postgis = locations.copy()

<<<<<<< HEAD
    if locations_postgis.crs is not None:
        srid = int(locations_postgis.crs.to_epsg())
        center_schema = Geometry('POINT', srid)
        extent_schema = Geometry('GEOMETRY', srid)
    else:  # defaults to "GEOMETRY", srid=-1
        geom_schema = Geometry()
        extent_schema = Geometry()
        srid = None

    with warnings.catch_warnings():
        warnings.filterwarnings("ignore", "Geometry column does not contain geometry.", UserWarning)
        if srid is None:
            locations_postgis['center'] = locations['center'].apply(lambda x: x.wkt)
            if 'extent' in locations_postgis.columns:
                locations_postgis['extent'] = locations['extent'].apply(lambda x: x.wkt)
        else:
            locations_postgis['center'] = locations['center'].apply(lambda x: WKTElement(x.wkt, srid=srid))
            if 'extent' in locations_postgis.columns:
                locations_postgis['extent'] = locations['extent'].apply(lambda x: WKTElement(x.wkt, srid=srid))

    if 'id' not in locations_postgis.columns:
        locations_postgis['id'] = locations_postgis.index
=======
    srid = int(locations_postgis.crs["init"].split(":")[1])
    locations_postgis["center"] = locations_postgis["center"].apply(lambda x: WKTElement(x.wkt, srid=srid))
    locations_postgis["extent"] = locations_postgis["extent"].apply(lambda x: WKTElement(x.wkt, srid=srid))
    if "id" not in locations_postgis.columns:
        locations_postgis["id"] = locations_postgis.index
>>>>>>> b626ef17

    engine = create_engine(conn_string)
    conn = engine.connect()
    dtype = {'center': center_schema}
    if 'extent' in locations_postgis.columns:
        dtype['extent'] = extent_schema
    try:
<<<<<<< HEAD
        locations_postgis.to_sql(table_name, engine, schema=schema,
                                 if_exists=if_exists, index=False,
                                 dtype=dtype,
                                 chunksize=sql_chunksize)
=======
        locations_postgis.to_sql(
            table_name,
            engine,
            schema=schema,
            if_exists=if_exists,
            index=False,
            dtype={"center": Geometry("POINT", srid=srid), "extent": Geometry("GEOMETRY", srid=srid)},
            chunksize=sql_chunksize,
        )
>>>>>>> b626ef17
    finally:
        conn.close()


def read_trips_postgis(conn_string, table_name, *args, **kwargs):
    """Reads trips from a PostGIS database.

    Parameters
    ----------
    conn_string : str
        A connection string to connect to a database, e.g.,
        ``postgresql://username:password@host:socket/database``.

    table_name : str
        The table to read the trips from.

    Returns
    -------
    DataFrame
        A DataFrame containing the trips.
    """
    engine = create_engine(conn_string)
    conn = engine.connect()
    try:
        trps = pd.read_sql("SELECT * FROM %s" % table_name, conn, index_col="id", *args, **kwargs)
    finally:
        conn.close()
    assert trps.as_trips
    return trps


<<<<<<< HEAD
def write_trips_postgis(trips, conn_string, table_name, schema=None,
                        sql_chunksize=None, if_exists='replace'):
    """Stores trips to PostGIS. Usually, this is directly called on a trips 
=======
def write_trips_postgis(trips, conn_string, table_name, schema=None, sql_chunksize=None, if_exists="replace"):
    """Stores trips to PostGIS. Usually, this is directly called on a trips
>>>>>>> b626ef17
    DataFrame (see example below).

    **Attention!** This replaces the table if it already exists!

    Parameters
    ----------
    trips : DataFrame
        The trips to store to the database.

    conn_string : str
        A connection string to connect to a database, e.g.,
        ``postgresql://username:password@host:socket/database``.

    table_name : str
        The name of the table to write to.

    schema : str, optional
        The schema (if the database supports this) where the table resides.

    sql_chunksize : int, optional
        How many entries should be written at the same time.

    if_exists : str, {'fail', 'replace', 'append'}, default 'replace'
        What should happen if the table already exists.

    Examples
    --------
    >>> df.as_trips.to_postgis(conn_string, table_name)
    """

    # make a copy in order to avoid changing the geometry of the original array
    trips_postgis = trips.copy()
<<<<<<< HEAD
    if 'id' not in trips_postgis.columns:
        trips_postgis['id'] = trips_postgis.index
=======

    srid = int(trips_postgis.crs.to_epsg())
    trips_postgis["center"] = trips_postgis["center"].apply(lambda x: WKTElement(x.wkt, srid=srid))
    trips_postgis["extent"] = trips_postgis["extent"].apply(lambda x: WKTElement(x.wkt, srid=srid))
    if "id" not in trips_postgis.columns:
        trips_postgis["id"] = trips_postgis.index
>>>>>>> b626ef17

    engine = create_engine(conn_string)
    conn = engine.connect()
    try:
<<<<<<< HEAD
        trips_postgis.to_sql(table_name, engine, schema=schema,
                             if_exists=if_exists, index=False,
                             chunksize=sql_chunksize)
=======
        trips_postgis.to_sql(
            table_name,
            engine,
            schema=schema,
            if_exists=if_exists,
            index=False,
            dtype={"center": Geometry("POINT", srid=srid), "extent": Geometry("GEOMETRY", srid=srid)},
            chunksize=sql_chunksize,
        )
>>>>>>> b626ef17
    finally:
        conn.close()<|MERGE_RESOLUTION|>--- conflicted
+++ resolved
@@ -74,7 +74,6 @@
     --------
     >>> df.as_positionfixes.to_postgis(conn_string, table_name)
     """
-<<<<<<< HEAD
     # make a copy in order to avoid changing the geometry of the original array
     positionfixes_postgis = positionfixes.copy()
     if positionfixes_postgis.crs is not None:
@@ -94,40 +93,14 @@
 
     if 'id' not in positionfixes_postgis.columns:
         positionfixes_postgis['id'] = positionfixes_postgis.index
-=======
-
-    # make a copy in order to avoid changing the geometry of the original array
-    positionfixes_postgis = positionfixes.copy()
-
-    # If this GeoDataFrame already has an SRID, we use it, otherwise we default to WGS84.
-    if positionfixes_postgis.crs is not None:
-        srid = int(positionfixes_postgis.crs.to_epsg())
-    else:
-        srid = 4326
-    positionfixes_postgis["geom"] = positionfixes_postgis["geom"].apply(lambda x: WKTElement(x.wkt, srid=srid))
-    if "id" not in positionfixes_postgis.columns:
-        positionfixes_postgis["id"] = positionfixes_postgis.index
->>>>>>> b626ef17
-
-    engine = create_engine(conn_string)
-    conn = engine.connect()
-    try:
-<<<<<<< HEAD
+
+    engine = create_engine(conn_string)
+    conn = engine.connect()
+    try:
         positionfixes_postgis.to_sql(table_name, engine, schema=schema,
                                      if_exists=if_exists, index=False,  
                                      dtype={geom_col: geom_schema},
                                      chunksize=sql_chunksize)
-=======
-        positionfixes_postgis.to_sql(
-            table_name,
-            engine,
-            schema=schema,
-            if_exists=if_exists,
-            index=False,
-            dtype={"geom": Geometry("POINT", srid=srid)},
-            chunksize=sql_chunksize,
-        )
->>>>>>> b626ef17
     finally:
         conn.close()
 
@@ -155,29 +128,18 @@
     engine = create_engine(conn_string)
     conn = engine.connect()
     try:
-<<<<<<< HEAD
-        pfs = gpd.GeoDataFrame.from_postgis("SELECT * FROM %s" % table_name, conn,
-                                            geom_col=geom_col, index_col='id',
-                                            *args, **kwargs)
-=======
         pfs = gpd.GeoDataFrame.from_postgis(
             "SELECT * FROM %s" % table_name, conn, geom_col=geom_col, index_col="id", *args, **kwargs
         )
->>>>>>> b626ef17
     finally:
         conn.close()
     assert pfs.as_triplegs
     return pfs
 
 
-<<<<<<< HEAD
 def write_triplegs_postgis(triplegs, conn_string, table_name, schema=None, if_exists='replace',
                            *args, **kwargs):
     """Stores triplegs to PostGIS. Usually, this is directly called on a triplegs 
-=======
-def write_triplegs_postgis(triplegs, conn_string, table_name, schema=None, sql_chunksize=None, if_exists="replace"):
-    """Stores triplegs to PostGIS. Usually, this is directly called on a triplegs
->>>>>>> b626ef17
     DataFrame (see example below).
 
     **Attention!** This replaces the table if it already exists!
@@ -187,13 +149,8 @@
     triplegs : GeoDataFrame
         The triplegs to store to the database.
 
-<<<<<<< HEAD
-    conn_string : engine or str
-        A connection string to connect to a database, e.g., 
-=======
-    conn_string : str
-        A connection string to connect to a database, e.g.,
->>>>>>> b626ef17
+    conn_string : str
+        A connection string to connect to a database, e.g.,
         ``postgresql://username:password@host:socket/database``.
 
     table_name : str
@@ -212,28 +169,24 @@
     --------
     >>> df.as_triplegs.to_postgis(conn_string, table_name)
     """
-<<<<<<< HEAD
-
-    if isinstance(conn_string, str):
-        engine = create_engine(conn_string)
-    else:
-        engine = conn_string
-
-    index_name = triplegs.index.name
-    triplegs.to_postgis(table_name, con=engine, schema=schema, if_exists=if_exists, index=True, index_label=index_name,
-                        *args, **kwargs)
-=======
-
-    # make a copy in order to avoid changing the geometry of the original array
     triplegs_postgis = triplegs.copy()
-
-    srid = int(triplegs_postgis.crs.to_epsg())
-    triplegs_postgis["geom"] = triplegs_postgis["geom"].apply(lambda x: WKTElement(x.wkt, srid=srid))
+    if triplegs_postgis.crs is not None:
+        srid = int(triplegs_postgis.crs.to_epsg())
+        geom_schema = Geometry('LINESTRING', srid)
+    else:  # defaults to "GEOMETRY", srid=-1
+        geom_schema = Geometry()
+        srid = None
+
+    geom_col = triplegs_postgis.geometry.name
+    with warnings.catch_warnings():
+        warnings.filterwarnings("ignore", "Geometry column does not contain geometry.", UserWarning)
+        if srid is None:
+            triplegs_postgis[geom_col] = triplegs[geom_col].apply(lambda x: x.wkt)
+        else:
+            triplegs_postgis[geom_col] = triplegs[geom_col].apply(lambda x: WKTElement(x.wkt, srid=srid))
+
     if "id" not in triplegs_postgis.columns:
         triplegs_postgis["id"] = triplegs_postgis.index
-
-    engine = create_engine(conn_string)
-    conn = engine.connect()
     try:
         triplegs_postgis.to_sql(
             table_name,
@@ -241,12 +194,11 @@
             schema=schema,
             if_exists=if_exists,
             index=False,
-            dtype={"geom": Geometry("LINESTRING", srid=srid)},
+            dtype={geom_col: geom_schema},
             chunksize=sql_chunksize,
         )
     finally:
         conn.close()
->>>>>>> b626ef17
 
 
 def read_staypoints_postgis(conn_string, table_name, geom_col="geom", *args, **kwargs):
@@ -312,21 +264,14 @@
     --------
     >>> df.as_staypoints.to_postgis(conn_string, table_name)
     """
-<<<<<<< HEAD
     
     # todo: Think about a concept for the indices. At the moment, an index
     # column is required when downloading. This means, that the ID column is 
-=======
-
-    # todo: Think about a conecpt for the indices. At the moment, an index
-    # column is required when downloading. This means, that the ID column is
->>>>>>> b626ef17
     # taken as pandas index. When uploading the default is "no index" and
     # thereby the index column is lost
 
     # make a copy in order to avoid changing the geometry of the original array
     staypoints_postgis = staypoints.copy()
-<<<<<<< HEAD
     if staypoints_postgis.crs is not None:
         srid = int(staypoints_postgis.crs.to_epsg())
         geom_schema = Geometry('POINT', srid)
@@ -344,33 +289,14 @@
 
     if 'id' not in staypoints_postgis.columns:
         staypoints_postgis['id'] = staypoints_postgis.index
-=======
-
-    srid = int(staypoints_postgis.crs.to_epsg())
-    staypoints_postgis["geom"] = staypoints_postgis["geom"].apply(lambda x: WKTElement(x.wkt, srid=srid))
-    if "id" not in staypoints_postgis.columns:
-        staypoints_postgis["id"] = staypoints_postgis.index
->>>>>>> b626ef17
-
-    engine = create_engine(conn_string)
-    conn = engine.connect()
-    try:
-<<<<<<< HEAD
+
+    engine = create_engine(conn_string)
+    conn = engine.connect()
+    try:
         staypoints_postgis.to_sql(table_name, engine, schema=schema,
                                   if_exists=if_exists, index=False, 
                                   dtype={geom_col: geom_schema},
                                   chunksize=sql_chunksize)
-=======
-        staypoints_postgis.to_sql(
-            table_name,
-            engine,
-            schema=schema,
-            if_exists=if_exists,
-            index=False,
-            dtype={"geom": Geometry("POINT", srid=srid)},
-            chunksize=sql_chunksize,
-        )
->>>>>>> b626ef17
     finally:
         conn.close()
 
@@ -407,14 +333,8 @@
     return locs
 
 
-<<<<<<< HEAD
-def write_locations_postgis(locations, conn_string, table_name, schema=None,
-                            sql_chunksize=None, if_exists='replace'):
-    """Stores locations to PostGIS. Usually, this is directly called on a locations 
-=======
 def write_locations_postgis(locations, conn_string, table_name, schema=None, sql_chunksize=None, if_exists="replace"):
     """Stores locations to PostGIS. Usually, this is directly called on a locations
->>>>>>> b626ef17
     GeoDataFrame (see example below).
 
     **Attention!** This replaces the table if it already exists!
@@ -448,7 +368,6 @@
     # make a copy in order to avoid changing the geometry of the original array
     locations_postgis = locations.copy()
 
-<<<<<<< HEAD
     if locations_postgis.crs is not None:
         srid = int(locations_postgis.crs.to_epsg())
         center_schema = Geometry('POINT', srid)
@@ -471,13 +390,6 @@
 
     if 'id' not in locations_postgis.columns:
         locations_postgis['id'] = locations_postgis.index
-=======
-    srid = int(locations_postgis.crs["init"].split(":")[1])
-    locations_postgis["center"] = locations_postgis["center"].apply(lambda x: WKTElement(x.wkt, srid=srid))
-    locations_postgis["extent"] = locations_postgis["extent"].apply(lambda x: WKTElement(x.wkt, srid=srid))
-    if "id" not in locations_postgis.columns:
-        locations_postgis["id"] = locations_postgis.index
->>>>>>> b626ef17
 
     engine = create_engine(conn_string)
     conn = engine.connect()
@@ -485,22 +397,10 @@
     if 'extent' in locations_postgis.columns:
         dtype['extent'] = extent_schema
     try:
-<<<<<<< HEAD
         locations_postgis.to_sql(table_name, engine, schema=schema,
                                  if_exists=if_exists, index=False,
                                  dtype=dtype,
                                  chunksize=sql_chunksize)
-=======
-        locations_postgis.to_sql(
-            table_name,
-            engine,
-            schema=schema,
-            if_exists=if_exists,
-            index=False,
-            dtype={"center": Geometry("POINT", srid=srid), "extent": Geometry("GEOMETRY", srid=srid)},
-            chunksize=sql_chunksize,
-        )
->>>>>>> b626ef17
     finally:
         conn.close()
 
@@ -532,14 +432,8 @@
     return trps
 
 
-<<<<<<< HEAD
-def write_trips_postgis(trips, conn_string, table_name, schema=None,
-                        sql_chunksize=None, if_exists='replace'):
-    """Stores trips to PostGIS. Usually, this is directly called on a trips 
-=======
 def write_trips_postgis(trips, conn_string, table_name, schema=None, sql_chunksize=None, if_exists="replace"):
     """Stores trips to PostGIS. Usually, this is directly called on a trips
->>>>>>> b626ef17
     DataFrame (see example below).
 
     **Attention!** This replaces the table if it already exists!
@@ -572,35 +466,14 @@
 
     # make a copy in order to avoid changing the geometry of the original array
     trips_postgis = trips.copy()
-<<<<<<< HEAD
     if 'id' not in trips_postgis.columns:
         trips_postgis['id'] = trips_postgis.index
-=======
-
-    srid = int(trips_postgis.crs.to_epsg())
-    trips_postgis["center"] = trips_postgis["center"].apply(lambda x: WKTElement(x.wkt, srid=srid))
-    trips_postgis["extent"] = trips_postgis["extent"].apply(lambda x: WKTElement(x.wkt, srid=srid))
-    if "id" not in trips_postgis.columns:
-        trips_postgis["id"] = trips_postgis.index
->>>>>>> b626ef17
-
-    engine = create_engine(conn_string)
-    conn = engine.connect()
-    try:
-<<<<<<< HEAD
+
+    engine = create_engine(conn_string)
+    conn = engine.connect()
+    try:
         trips_postgis.to_sql(table_name, engine, schema=schema,
                              if_exists=if_exists, index=False,
                              chunksize=sql_chunksize)
-=======
-        trips_postgis.to_sql(
-            table_name,
-            engine,
-            schema=schema,
-            if_exists=if_exists,
-            index=False,
-            dtype={"center": Geometry("POINT", srid=srid), "extent": Geometry("GEOMETRY", srid=srid)},
-            chunksize=sql_chunksize,
-        )
->>>>>>> b626ef17
     finally:
         conn.close()