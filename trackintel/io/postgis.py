import pandas as pd
import geopandas as gpd
from geoalchemy2 import Geometry, WKTElement
from sqlalchemy import create_engine


def read_positionfixes_postgis(conn_string, table_name, geom_col='geom', *args, **kwargs):
    """Reads positionfixes from a PostGIS database.

    Parameters
    ----------
    conn_string : str
        A connection string to connect to a database, e.g., 
        ``postgresql://username:password@host:socket/database``.
    
    table_name : str
        The table to read the positionfixes from.

<<<<<<< HEAD
    geom_col : str
        The geometry column of the table. Default ist 'geom'
=======
    geom_col : str, default 'geom'
        The geometry column of the table.

    *args
        Further arguments as available in GeoPanda's GeoDataFrame.from_postgis().
    
    **kwargs
        Further arguments as available in GeoPanda's GeoDataFrame.from_postgis().
>>>>>>> 1e84aacd

    Returns
    -------
    GeoDataFrame
        A GeoDataFrame containing the positionfixes.
    """
    engine = create_engine(conn_string)
    conn = engine.connect()
    try:
        pfs = gpd.GeoDataFrame.from_postgis("SELECT * FROM %s" % table_name, conn, 
                                            geom_col=geom_col,
                                            *args, **kwargs)
    finally:
        conn.close()
    assert pfs.as_positionfixes
    return pfs


def write_positionfixes_postgis(positionfixes, conn_string, table_name, schema=None,
<<<<<<< HEAD
                                sql_chunksize=None,  if_exists='replace'):
=======
                                sql_chunksize=None, if_exists='replace'):
>>>>>>> 1e84aacd
    """Stores positionfixes to PostGIS. Usually, this is directly called on a positionfixes 
    DataFrame (see example below).

    **Attention!** This replaces the table if it already exists!

    Parameters
    ----------
    positionfixes : GeoDataFrame
        The positionfixes to store to the database.

    conn_string : str
        A connection string to connect to a database, e.g., 
        ``postgresql://username:password@host:socket/database``.
    
    table_name : str
        The name of the table to write to.

    schema : str, optional
        The schema (if the database supports this) where the table resides.

    sql_chunksize : int, optional
        How many entries should be written at the same time.

    if_exists : str, {'fail', 'replace', 'append'}, default 'replace'
        What should happen if the table already exists.

    Examples
    --------
    >>> df.as_positionfixes.to_postgis(conn_string, table_name)
    """
    
    # make a copy in order to avoid changing the geometry of the original array
    positionfixes_postgis = positionfixes.copy()
<<<<<<< HEAD
    
    srid = int(positionfixes_postgis.crs['init'].split(':')[1])
=======

    # If this GeoDataFrame already has an SRID, we use it, otherwise we default to WGS84.
    if (positionfixes_postgis.crs is not None):
        srid = int(positionfixes_postgis.crs['init'].split(':')[1])
    else:
        srid = 4326
>>>>>>> 1e84aacd
    positionfixes_postgis['geom'] = \
    positionfixes_postgis['geom'].apply(lambda x: WKTElement(x.wkt, srid=srid))
    if 'id' not in positionfixes_postgis.columns:
        positionfixes_postgis['id'] = positionfixes_postgis.index

    engine = create_engine(conn_string)
    conn = engine.connect()
    try:
        positionfixes_postgis.to_sql(table_name, engine, schema=schema,
                                     if_exists=if_exists, index=False,  
                                     dtype={'geom': Geometry('POINT', srid=srid)},
                                     chunksize=sql_chunksize)
    finally:
        conn.close()


def read_triplegs_postgis(conn_string, table_name, geom_col='geom', *args, **kwargs):
    """Reads triplegs from a PostGIS database.

    Parameters
    ----------
    conn_string : str
        A connection string to connect to a database, e.g., 
        ``postgresql://username:password@host:socket/database``.
    
    table_name : str
        The table to read the triplegs from.

<<<<<<< HEAD
    geom_col : str
        The geometry column of the table. Default ist 'geom'
=======
    geom_col : str, default 'geom'
        The geometry column of the table. 
>>>>>>> 1e84aacd

    Returns
    -------
    GeoDataFrame
        A GeoDataFrame containing the triplegs.
    """
    engine = create_engine(conn_string)
    conn = engine.connect()
    try:
        pfs = gpd.GeoDataFrame.from_postgis("SELECT * FROM %s" % table_name, conn, 
                                            geom_col=geom_col, index_col='id',
                                            *args, **kwargs)
    finally:
        conn.close()
    assert pfs.as_triplegs
    return pfs


def write_triplegs_postgis(triplegs, conn_string, table_name, schema=None,
<<<<<<< HEAD
                           sql_chunksize=None):
=======
                           sql_chunksize=None, if_exists='replace'):
>>>>>>> 1e84aacd
    """Stores triplegs to PostGIS. Usually, this is directly called on a triplegs 
    DataFrame (see example below).

    **Attention!** This replaces the table if it already exists!

    Parameters
    ----------
    triplegs : GeoDataFrame
        The triplegs to store to the database.

    conn_string : str
        A connection string to connect to a database, e.g., 
        ``postgresql://username:password@host:socket/database``.
    
    table_name : str
        The name of the table to write to.

    schema : str, optional
        The schema (if the database supports this) where the table resides.

    sql_chunksize : int, optional
        How many entries should be written at the same time.

    if_exists : str, {'fail', 'replace', 'append'}, default 'replace'
        What should happen if the table already exists.

    Examples
    --------
    >>> df.as_triplegs.to_postgis(conn_string, table_name)
    """
    
    # make a copy in order to avoid changing the geometry of the original array
    triplegs_postgis = triplegs.copy()
    
    srid = int(triplegs_postgis.crs['init'].split(':')[1])
    triplegs_postgis['geom'] = \
        triplegs_postgis['geom'].apply(lambda x: WKTElement(x.wkt, srid=srid))
    if 'id' not in triplegs_postgis.columns:
        triplegs_postgis['id'] = triplegs_postgis.index

    engine = create_engine(conn_string)
    conn = engine.connect()
    try:
        triplegs_postgis.to_sql(table_name, engine, schema=schema,
<<<<<<< HEAD
                                if_exists='replace', index=False, 
                        dtype={'geom': Geometry('LINESTRING', srid=srid)},
                        chunksize=sql_chunksize)
=======
                                if_exists=if_exists, index=False, 
                                dtype={'geom': Geometry('LINESTRING', srid=srid)},
                                chunksize=sql_chunksize)
>>>>>>> 1e84aacd
    finally:
        conn.close()


def read_staypoints_postgis(conn_string, table_name, geom_col='geom', *args, **kwargs):
    """Reads staypoints from a PostGIS database.

    Parameters
    ----------
    conn_string : str
        A connection string to connect to a database, e.g., 
        ``postgresql://username:password@host:socket/database``.
    
    table_name : str
        The table to read the staypoints from.

<<<<<<< HEAD
    geom_col : str
        The geometry column of the table. Default ist 'geom'
=======
    geom_col : str, default 'geom'
        The geometry column of the table. 
>>>>>>> 1e84aacd

    Returns
    -------
    GeoDataFrame
        A GeoDataFrame containing the staypoints.
    """
    engine = create_engine(conn_string)
    conn = engine.connect()
    try:
        pfs = gpd.GeoDataFrame.from_postgis("SELECT * FROM %s" % table_name, conn, 
                                            geom_col=geom_col, index_col='id',
                                            *args, **kwargs)
    finally:
        conn.close()
    assert pfs.as_staypoints
    return pfs


def write_staypoints_postgis(staypoints, conn_string, table_name, schema=None,
                             sql_chunksize=None, if_exists='replace'):
    """Stores staypoints to PostGIS. Usually, this is directly called on a staypoints 
    DataFrame (see example below).

    **Attention!** This replaces the table if it already exists!

    Parameters
    ----------
    staypoints : GeoDataFrame
        The staypoints to store to the database.

    conn_string : str
        A connection string to connect to a database, e.g., 
        ``postgresql://username:password@host:socket/database``.
    
    table_name : str
        The name of the table to write to.

    schema : str, optional
        The schema (if the database supports this) where the table resides.

    sql_chunksize : int, optional
        How many entries should be written at the same time.

    if_exists : str, {'fail', 'replace', 'append'}, default 'replace'
        What should happen if the table already exists.

    Examples
    --------
    >>> df.as_staypoints.to_postgis(conn_string, table_name)
    """
    
    # todo: Think about a conecpt for the indices. At the moment, an index 
    # column is required when downloading. This means, that the ID column is 
    # taken as pandas index. When uploading the default is "no index" and
    # thereby the index column is lost
    
    # make a copy in order to avoid changing the geometry of the original array
    staypoints_postgis = staypoints.copy()
    
    srid = int(staypoints_postgis.crs['init'].split(':')[1])
    staypoints_postgis['geom'] = \
        staypoints_postgis['geom'].apply(lambda x: WKTElement(x.wkt, srid=srid))
    if 'id' not in staypoints_postgis.columns:
        staypoints_postgis['id'] = staypoints_postgis.index
<<<<<<< HEAD

    engine = create_engine(conn_string)
    conn = engine.connect()
    try:
        staypoints_postgis.to_sql(table_name, engine, schema=schema,
                                  if_exists=if_exists, index=False, 
                        dtype={'geom': Geometry('POINT', srid=srid)},
                        chunksize=sql_chunksize)
    finally:
        conn.close()
        
        
def read_places_postgis(conn_string, table_name, geom_col='geom', *args, **kwargs):
    """Reads places from a PostGIS database.

    Parameters
    ----------
    conn_string : str
        A connection string to connect to a database, e.g., 
        ``postgresql://username:password@host:socket/database``.
    
    table_name : str
        The table to read the places from.

    geom_col : str
        The geometry column of the table. Default ist 'geom'

    Returns
    -------
    GeoDataFrame
        A GeoDataFrame containing the staypoints.
    """
    engine = create_engine(conn_string)
    conn = engine.connect()
    try:
        plcs = gpd.GeoDataFrame.from_postgis("SELECT * FROM %s" % table_name, conn, 
                                            geom_col=geom_col, index_col='id',
                                            *args, **kwargs)
    finally:
        conn.close()
    assert plcs.as_places
    return plcs


def write_places_postgis(places, conn_string, table_name, schema=None,
                         sql_chunksize=None, if_exists='replace'):
    """Stores staypoints to PostGIS. Usually, this is directly called on a staypoints 
    dataframe (see example below).

    **Attention!** This replaces the table if it already exists!

    Parameters
    ----------
    staypoints : GeoDataFrame
        The staypoints to store to the database.

    conn_string : str
        A connection string to connect to a database, e.g., 
        ``postgresql://username:password@host:socket/database``.
    
    table_name : str
        The name of the table to write to.

    Examples
    --------
    >>> df.as_staypoints.to_postgis(conn_string, table_name)
    """
    
    # make a copy in order to avoid changing the geometry of the original array
    places_postgis = places.copy()
    
    srid = int(places_postgis.crs['init'].split(':')[1])
    places_postgis['center'] = \
        places_postgis['center'].apply(lambda x: WKTElement(x.wkt, srid=srid))
    places_postgis['extent'] = \
        places_postgis['extent'].apply(lambda x: WKTElement(x.wkt, srid=srid))
    if 'id' not in places_postgis.columns:
        places_postgis['id'] = places_postgis.index
=======
>>>>>>> 1e84aacd

    engine = create_engine(conn_string)
    conn = engine.connect()
    try:
<<<<<<< HEAD
        places_postgis.to_sql(table_name, engine, schema=schema,
                              if_exists=if_exists, index=False, 
                        dtype={'center': Geometry('POINT', srid=srid),
                               'extent': Geometry('GEOMETRY', srid=srid)},
                               chunksize=sql_chunksize)
=======
        staypoints_postgis.to_sql(table_name, engine, schema=schema,
                                  if_exists=if_exists, index=False, 
                                  dtype={'geom': Geometry('POINT', srid=srid)},
                                  chunksize=sql_chunksize)
>>>>>>> 1e84aacd
    finally:
        conn.close()
        
        
def read_places_postgis(conn_string, table_name, geom_col='geom', *args, **kwargs):
    """Reads places from a PostGIS database.

    Parameters
    ----------
    conn_string : str
        A connection string to connect to a database, e.g., 
        ``postgresql://username:password@host:socket/database``.
    
    table_name : str
        The table to read the places from.

    geom_col : str, default 'geom'
        The geometry column of the table. 

    Returns
    -------
    GeoDataFrame
        A GeoDataFrame containing the places.
    """
    engine = create_engine(conn_string)
    conn = engine.connect()
    try:
        plcs = gpd.GeoDataFrame.from_postgis("SELECT * FROM %s" % table_name, conn, 
                                            geom_col=geom_col, index_col='id',
                                            *args, **kwargs)
    finally:
        conn.close()
    assert plcs.as_places
    return plcs


def write_places_postgis(places, conn_string, table_name, schema=None,
                         sql_chunksize=None, if_exists='replace'):
    """Stores places to PostGIS. Usually, this is directly called on a places 
    GeoDataFrame (see example below).

    **Attention!** This replaces the table if it already exists!

    Parameters
    ----------
    places : GeoDataFrame
        The places to store to the database.

    conn_string : str
        A connection string to connect to a database, e.g., 
        ``postgresql://username:password@host:socket/database``.
    
    table_name : str
        The name of the table to write to.

    schema : str, optional
        The schema (if the database supports this) where the table resides.

    sql_chunksize : int, optional
        How many entries should be written at the same time.

    if_exists : str, {'fail', 'replace', 'append'}, default 'replace'
        What should happen if the table already exists.

    Examples
    --------
    >>> df.as_places.to_postgis(conn_string, table_name)
    """
    
    # make a copy in order to avoid changing the geometry of the original array
    places_postgis = places.copy()
    
    srid = int(places_postgis.crs['init'].split(':')[1])
    places_postgis['center'] = \
        places_postgis['center'].apply(lambda x: WKTElement(x.wkt, srid=srid))
    places_postgis['extent'] = \
        places_postgis['extent'].apply(lambda x: WKTElement(x.wkt, srid=srid))
    if 'id' not in places_postgis.columns:
        places_postgis['id'] = places_postgis.index

    engine = create_engine(conn_string)
    conn = engine.connect()
    try:
        places_postgis.to_sql(table_name, engine, schema=schema,
                              if_exists=if_exists, index=False, 
                              dtype={'center': Geometry('POINT', srid=srid),
                                     'extent': Geometry('GEOMETRY', srid=srid)},
                              chunksize=sql_chunksize)
    finally:
        conn.close()

        
def read_trips_postgis(conn_string, table_name, *args, **kwargs):
    """Reads trips from a PostGIS database.

    Parameters
    ----------
    conn_string : str
        A connection string to connect to a database, e.g., 
        ``postgresql://username:password@host:socket/database``.
    
    table_name : str
        The table to read the trips from.

    Returns
    -------
    DataFrame
        A DataFrame containing the trips.
    """
    engine = create_engine(conn_string)
    conn = engine.connect()
    try:
        trps = pd.read_sql("SELECT * FROM %s" % table_name, conn, index_col='id',
                           *args, **kwargs)
    finally:
        conn.close()
    assert trps.as_trips
    return trps


def write_trips_postgis(trips, conn_string, table_name, schema=None,
                         sql_chunksize=None, if_exists='replace'):
    """Stores trips to PostGIS. Usually, this is directly called on a trips 
    DataFrame (see example below).

    **Attention!** This replaces the table if it already exists!

    Parameters
    ----------
    trips : DataFrame
        The trips to store to the database.

    conn_string : str
        A connection string to connect to a database, e.g., 
        ``postgresql://username:password@host:socket/database``.
    
    table_name : str
        The name of the table to write to.

    schema : str, optional
        The schema (if the database supports this) where the table resides.

    sql_chunksize : int, optional
        How many entries should be written at the same time.

    if_exists : str, {'fail', 'replace', 'append'}, default 'replace'
        What should happen if the table already exists.

    Examples
    --------
    >>> df.as_trips.to_postgis(conn_string, table_name)
    """
    
    # make a copy in order to avoid changing the geometry of the original array
    trips_postgis = trips.copy()
    
    srid = int(trips_postgis.crs['init'].split(':')[1])
    trips_postgis['center'] = \
        trips_postgis['center'].apply(lambda x: WKTElement(x.wkt, srid=srid))
    trips_postgis['extent'] = \
        trips_postgis['extent'].apply(lambda x: WKTElement(x.wkt, srid=srid))
    if 'id' not in trips_postgis.columns:
        trips_postgis['id'] = trips_postgis.index

    engine = create_engine(conn_string)
    conn = engine.connect()
    try:
        trips_postgis.to_sql(table_name, engine, schema=schema,
                              if_exists=if_exists, index=False, 
                        dtype={'center': Geometry('POINT', srid=srid),
                               'extent': Geometry('GEOMETRY', srid=srid)},
                               chunksize=sql_chunksize)
    finally:
        conn.close()<|MERGE_RESOLUTION|>--- conflicted
+++ resolved
@@ -16,10 +16,6 @@
     table_name : str
         The table to read the positionfixes from.
 
-<<<<<<< HEAD
-    geom_col : str
-        The geometry column of the table. Default ist 'geom'
-=======
     geom_col : str, default 'geom'
         The geometry column of the table.
 
@@ -28,7 +24,6 @@
     
     **kwargs
         Further arguments as available in GeoPanda's GeoDataFrame.from_postgis().
->>>>>>> 1e84aacd
 
     Returns
     -------
@@ -48,11 +43,7 @@
 
 
 def write_positionfixes_postgis(positionfixes, conn_string, table_name, schema=None,
-<<<<<<< HEAD
-                                sql_chunksize=None,  if_exists='replace'):
-=======
                                 sql_chunksize=None, if_exists='replace'):
->>>>>>> 1e84aacd
     """Stores positionfixes to PostGIS. Usually, this is directly called on a positionfixes 
     DataFrame (see example below).
 
@@ -86,17 +77,12 @@
     
     # make a copy in order to avoid changing the geometry of the original array
     positionfixes_postgis = positionfixes.copy()
-<<<<<<< HEAD
-    
-    srid = int(positionfixes_postgis.crs['init'].split(':')[1])
-=======
 
     # If this GeoDataFrame already has an SRID, we use it, otherwise we default to WGS84.
     if (positionfixes_postgis.crs is not None):
         srid = int(positionfixes_postgis.crs['init'].split(':')[1])
     else:
         srid = 4326
->>>>>>> 1e84aacd
     positionfixes_postgis['geom'] = \
     positionfixes_postgis['geom'].apply(lambda x: WKTElement(x.wkt, srid=srid))
     if 'id' not in positionfixes_postgis.columns:
@@ -125,13 +111,8 @@
     table_name : str
         The table to read the triplegs from.
 
-<<<<<<< HEAD
-    geom_col : str
-        The geometry column of the table. Default ist 'geom'
-=======
     geom_col : str, default 'geom'
         The geometry column of the table. 
->>>>>>> 1e84aacd
 
     Returns
     -------
@@ -151,11 +132,7 @@
 
 
 def write_triplegs_postgis(triplegs, conn_string, table_name, schema=None,
-<<<<<<< HEAD
-                           sql_chunksize=None):
-=======
                            sql_chunksize=None, if_exists='replace'):
->>>>>>> 1e84aacd
     """Stores triplegs to PostGIS. Usually, this is directly called on a triplegs 
     DataFrame (see example below).
 
@@ -200,15 +177,9 @@
     conn = engine.connect()
     try:
         triplegs_postgis.to_sql(table_name, engine, schema=schema,
-<<<<<<< HEAD
-                                if_exists='replace', index=False, 
-                        dtype={'geom': Geometry('LINESTRING', srid=srid)},
-                        chunksize=sql_chunksize)
-=======
                                 if_exists=if_exists, index=False, 
                                 dtype={'geom': Geometry('LINESTRING', srid=srid)},
                                 chunksize=sql_chunksize)
->>>>>>> 1e84aacd
     finally:
         conn.close()
 
@@ -225,13 +196,8 @@
     table_name : str
         The table to read the staypoints from.
 
-<<<<<<< HEAD
-    geom_col : str
-        The geometry column of the table. Default ist 'geom'
-=======
     geom_col : str, default 'geom'
         The geometry column of the table. 
->>>>>>> 1e84aacd
 
     Returns
     -------
@@ -296,15 +262,14 @@
         staypoints_postgis['geom'].apply(lambda x: WKTElement(x.wkt, srid=srid))
     if 'id' not in staypoints_postgis.columns:
         staypoints_postgis['id'] = staypoints_postgis.index
-<<<<<<< HEAD
 
     engine = create_engine(conn_string)
     conn = engine.connect()
     try:
         staypoints_postgis.to_sql(table_name, engine, schema=schema,
                                   if_exists=if_exists, index=False, 
-                        dtype={'geom': Geometry('POINT', srid=srid)},
-                        chunksize=sql_chunksize)
+                                  dtype={'geom': Geometry('POINT', srid=srid)},
+                                  chunksize=sql_chunksize)
     finally:
         conn.close()
         
@@ -321,13 +286,13 @@
     table_name : str
         The table to read the places from.
 
-    geom_col : str
-        The geometry column of the table. Default ist 'geom'
+    geom_col : str, default 'geom'
+        The geometry column of the table. 
 
     Returns
     -------
     GeoDataFrame
-        A GeoDataFrame containing the staypoints.
+        A GeoDataFrame containing the places.
     """
     engine = create_engine(conn_string)
     conn = engine.connect()
@@ -343,15 +308,15 @@
 
 def write_places_postgis(places, conn_string, table_name, schema=None,
                          sql_chunksize=None, if_exists='replace'):
-    """Stores staypoints to PostGIS. Usually, this is directly called on a staypoints 
-    dataframe (see example below).
+    """Stores places to PostGIS. Usually, this is directly called on a places 
+    GeoDataFrame (see example below).
 
     **Attention!** This replaces the table if it already exists!
 
     Parameters
     ----------
-    staypoints : GeoDataFrame
-        The staypoints to store to the database.
+    places : GeoDataFrame
+        The places to store to the database.
 
     conn_string : str
         A connection string to connect to a database, e.g., 
@@ -359,10 +324,19 @@
     
     table_name : str
         The name of the table to write to.
+
+    schema : str, optional
+        The schema (if the database supports this) where the table resides.
+
+    sql_chunksize : int, optional
+        How many entries should be written at the same time.
+
+    if_exists : str, {'fail', 'replace', 'append'}, default 'replace'
+        What should happen if the table already exists.
 
     Examples
     --------
-    >>> df.as_staypoints.to_postgis(conn_string, table_name)
+    >>> df.as_places.to_postgis(conn_string, table_name)
     """
     
     # make a copy in order to avoid changing the geometry of the original array
@@ -375,103 +349,6 @@
         places_postgis['extent'].apply(lambda x: WKTElement(x.wkt, srid=srid))
     if 'id' not in places_postgis.columns:
         places_postgis['id'] = places_postgis.index
-=======
->>>>>>> 1e84aacd
-
-    engine = create_engine(conn_string)
-    conn = engine.connect()
-    try:
-<<<<<<< HEAD
-        places_postgis.to_sql(table_name, engine, schema=schema,
-                              if_exists=if_exists, index=False, 
-                        dtype={'center': Geometry('POINT', srid=srid),
-                               'extent': Geometry('GEOMETRY', srid=srid)},
-                               chunksize=sql_chunksize)
-=======
-        staypoints_postgis.to_sql(table_name, engine, schema=schema,
-                                  if_exists=if_exists, index=False, 
-                                  dtype={'geom': Geometry('POINT', srid=srid)},
-                                  chunksize=sql_chunksize)
->>>>>>> 1e84aacd
-    finally:
-        conn.close()
-        
-        
-def read_places_postgis(conn_string, table_name, geom_col='geom', *args, **kwargs):
-    """Reads places from a PostGIS database.
-
-    Parameters
-    ----------
-    conn_string : str
-        A connection string to connect to a database, e.g., 
-        ``postgresql://username:password@host:socket/database``.
-    
-    table_name : str
-        The table to read the places from.
-
-    geom_col : str, default 'geom'
-        The geometry column of the table. 
-
-    Returns
-    -------
-    GeoDataFrame
-        A GeoDataFrame containing the places.
-    """
-    engine = create_engine(conn_string)
-    conn = engine.connect()
-    try:
-        plcs = gpd.GeoDataFrame.from_postgis("SELECT * FROM %s" % table_name, conn, 
-                                            geom_col=geom_col, index_col='id',
-                                            *args, **kwargs)
-    finally:
-        conn.close()
-    assert plcs.as_places
-    return plcs
-
-
-def write_places_postgis(places, conn_string, table_name, schema=None,
-                         sql_chunksize=None, if_exists='replace'):
-    """Stores places to PostGIS. Usually, this is directly called on a places 
-    GeoDataFrame (see example below).
-
-    **Attention!** This replaces the table if it already exists!
-
-    Parameters
-    ----------
-    places : GeoDataFrame
-        The places to store to the database.
-
-    conn_string : str
-        A connection string to connect to a database, e.g., 
-        ``postgresql://username:password@host:socket/database``.
-    
-    table_name : str
-        The name of the table to write to.
-
-    schema : str, optional
-        The schema (if the database supports this) where the table resides.
-
-    sql_chunksize : int, optional
-        How many entries should be written at the same time.
-
-    if_exists : str, {'fail', 'replace', 'append'}, default 'replace'
-        What should happen if the table already exists.
-
-    Examples
-    --------
-    >>> df.as_places.to_postgis(conn_string, table_name)
-    """
-    
-    # make a copy in order to avoid changing the geometry of the original array
-    places_postgis = places.copy()
-    
-    srid = int(places_postgis.crs['init'].split(':')[1])
-    places_postgis['center'] = \
-        places_postgis['center'].apply(lambda x: WKTElement(x.wkt, srid=srid))
-    places_postgis['extent'] = \
-        places_postgis['extent'].apply(lambda x: WKTElement(x.wkt, srid=srid))
-    if 'id' not in places_postgis.columns:
-        places_postgis['id'] = places_postgis.index
 
     engine = create_engine(conn_string)
     conn = engine.connect()
