import pandas as pd
import geopandas as gpd
from geoalchemy2 import Geometry, WKTElement
from sqlalchemy import create_engine


def read_positionfixes_postgis(conn_string, table_name, geom_col='geom', *args, **kwargs):
    """Reads positionfixes from a PostGIS database.

    Parameters
    ----------
    conn_string : str
        A connection string to connect to a database, e.g., 
        ``postgresql://username:password@host:socket/database``.
    
    table_name : str
        The table to read the positionfixes from.

    geom_col : str, default 'geom'
        The geometry column of the table.

    *args
        Further arguments as available in GeoPanda's GeoDataFrame.from_postgis().
    
    **kwargs
        Further arguments as available in GeoPanda's GeoDataFrame.from_postgis().

    Returns
    -------
    GeoDataFrame
        A GeoDataFrame containing the positionfixes.
    """
    engine = create_engine(conn_string)
    conn = engine.connect()
    try:
        pfs = gpd.GeoDataFrame.from_postgis("SELECT * FROM %s" % table_name, conn, 
                                            geom_col=geom_col,
                                            *args, **kwargs)
    finally:
        conn.close()
    assert pfs.as_positionfixes
    return pfs


def write_positionfixes_postgis(positionfixes, conn_string, table_name, schema=None,
                                sql_chunksize=None, if_exists='replace'):
    """Stores positionfixes to PostGIS. Usually, this is directly called on a positionfixes 
    DataFrame (see example below).

    **Attention!** This replaces the table if it already exists!

    Parameters
    ----------
    positionfixes : GeoDataFrame
        The positionfixes to store to the database.

    conn_string : str
        A connection string to connect to a database, e.g., 
        ``postgresql://username:password@host:socket/database``.
    
    table_name : str
        The name of the table to write to.

    schema : str, optional
        The schema (if the database supports this) where the table resides.

    sql_chunksize : int, optional
        How many entries should be written at the same time.

    if_exists : str, {'fail', 'replace', 'append'}, default 'replace'
        What should happen if the table already exists.

    Examples
    --------
    >>> df.as_positionfixes.to_postgis(conn_string, table_name)
    """
    
    # make a copy in order to avoid changing the geometry of the original array
    positionfixes_postgis = positionfixes.copy()

    # If this GeoDataFrame already has an SRID, we use it, otherwise we default to WGS84.
    if (positionfixes_postgis.crs is not None):
        srid = int(positionfixes_postgis.crs.to_epsg())
    else:
        srid = 4326
    positionfixes_postgis['geom'] = \
    positionfixes_postgis['geom'].apply(lambda x: WKTElement(x.wkt, srid=srid))
    if 'id' not in positionfixes_postgis.columns:
        positionfixes_postgis['id'] = positionfixes_postgis.index

    engine = create_engine(conn_string)
    conn = engine.connect()
    try:
        positionfixes_postgis.to_sql(table_name, engine, schema=schema,
                                     if_exists=if_exists, index=False,  
                                     dtype={'geom': Geometry('POINT', srid=srid)},
                                     chunksize=sql_chunksize)
    finally:
        conn.close()


def read_triplegs_postgis(conn_string, table_name, geom_col='geom', *args, **kwargs):
    """Reads triplegs from a PostGIS database.

    Parameters
    ----------
    conn_string : str
        A connection string to connect to a database, e.g., 
        ``postgresql://username:password@host:socket/database``.
    
    table_name : str
        The table to read the triplegs from.

    geom_col : str, default 'geom'
        The geometry column of the table. 

    Returns
    -------
    GeoDataFrame
        A GeoDataFrame containing the triplegs.
    """
    engine = create_engine(conn_string)
    conn = engine.connect()
    try:
        pfs = gpd.GeoDataFrame.from_postgis("SELECT * FROM %s" % table_name, conn, 
                                            geom_col=geom_col, index_col='id',
                                            *args, **kwargs)
    finally:
        conn.close()
    assert pfs.as_triplegs
    return pfs


def write_triplegs_postgis(triplegs, conn_string, table_name, schema=None,
                           sql_chunksize=None, if_exists='replace'):
    """Stores triplegs to PostGIS. Usually, this is directly called on a triplegs 
    DataFrame (see example below).

    **Attention!** This replaces the table if it already exists!

    Parameters
    ----------
    triplegs : GeoDataFrame
        The triplegs to store to the database.

    conn_string : str
        A connection string to connect to a database, e.g., 
        ``postgresql://username:password@host:socket/database``.
    
    table_name : str
        The name of the table to write to.

    schema : str, optional
        The schema (if the database supports this) where the table resides.

    sql_chunksize : int, optional
        How many entries should be written at the same time.

    if_exists : str, {'fail', 'replace', 'append'}, default 'replace'
        What should happen if the table already exists.

    Examples
    --------
    >>> df.as_triplegs.to_postgis(conn_string, table_name)
    """
    
    # make a copy in order to avoid changing the geometry of the original array
    triplegs_postgis = triplegs.copy()
    
    srid = int(triplegs_postgis.crs.to_epsg())
    triplegs_postgis['geom'] = \
        triplegs_postgis['geom'].apply(lambda x: WKTElement(x.wkt, srid=srid))
    if 'id' not in triplegs_postgis.columns:
        triplegs_postgis['id'] = triplegs_postgis.index

    engine = create_engine(conn_string)
    conn = engine.connect()
    try:
        triplegs_postgis.to_sql(table_name, engine, schema=schema,
                                if_exists=if_exists, index=False, 
                                dtype={'geom': Geometry('LINESTRING', srid=srid)},
                                chunksize=sql_chunksize)
    finally:
        conn.close()


def read_staypoints_postgis(conn_string, table_name, geom_col='geom', *args, **kwargs):
    """Reads staypoints from a PostGIS database.

    Parameters
    ----------
    conn_string : str
        A connection string to connect to a database, e.g., 
        ``postgresql://username:password@host:socket/database``.
    
    table_name : str
        The table to read the staypoints from.

    geom_col : str, default 'geom'
        The geometry column of the table. 

    Returns
    -------
    GeoDataFrame
        A GeoDataFrame containing the staypoints.
    """
    engine = create_engine(conn_string)
    conn = engine.connect()
    try:
        pfs = gpd.GeoDataFrame.from_postgis("SELECT * FROM %s" % table_name, conn, 
                                            geom_col=geom_col, index_col='id',
                                            *args, **kwargs)
    finally:
        conn.close()
    assert pfs.as_staypoints
    return pfs


def write_staypoints_postgis(staypoints, conn_string, table_name, schema=None,
                             sql_chunksize=None, if_exists='replace'):
    """Stores staypoints to PostGIS. Usually, this is directly called on a staypoints 
    DataFrame (see example below).

    **Attention!** This replaces the table if it already exists!

    Parameters
    ----------
    staypoints : GeoDataFrame
        The staypoints to store to the database.

    conn_string : str
        A connection string to connect to a database, e.g., 
        ``postgresql://username:password@host:socket/database``.
    
    table_name : str
        The name of the table to write to.

    schema : str, optional
        The schema (if the database supports this) where the table resides.

    sql_chunksize : int, optional
        How many entries should be written at the same time.

    if_exists : str, {'fail', 'replace', 'append'}, default 'replace'
        What should happen if the table already exists.

    Examples
    --------
    >>> df.as_staypoints.to_postgis(conn_string, table_name)
    """
    
    # todo: Think about a conecpt for the indices. At the moment, an index 
    # column is required when downloading. This means, that the ID column is 
    # taken as pandas index. When uploading the default is "no index" and
    # thereby the index column is lost
    
    # make a copy in order to avoid changing the geometry of the original array
    staypoints_postgis = staypoints.copy()
    
    srid = int(staypoints_postgis.crs.to_epsg())
    staypoints_postgis['geom'] = \
        staypoints_postgis['geom'].apply(lambda x: WKTElement(x.wkt, srid=srid))
    if 'id' not in staypoints_postgis.columns:
        staypoints_postgis['id'] = staypoints_postgis.index

    engine = create_engine(conn_string)
    conn = engine.connect()
    try:
        staypoints_postgis.to_sql(table_name, engine, schema=schema,
                                  if_exists=if_exists, index=False, 
                                  dtype={'geom': Geometry('POINT', srid=srid)},
                                  chunksize=sql_chunksize)
    finally:
        conn.close()
        
        
def read_locations_postgis(conn_string, table_name, geom_col='geom', *args, **kwargs):
    """Reads locations from a PostGIS database.

    Parameters
    ----------
    conn_string : str
        A connection string to connect to a database, e.g., 
        ``postgresql://username:password@host:socket/database``.
    
    table_name : str
        The table to read the locations from.

    geom_col : str, default 'geom'
        The geometry column of the table. 

    Returns
    -------
    GeoDataFrame
        A GeoDataFrame containing the locations.
    """
    engine = create_engine(conn_string)
    conn = engine.connect()
    try:
        locs = gpd.GeoDataFrame.from_postgis("SELECT * FROM %s" % table_name, conn, 
                                            geom_col=geom_col, index_col='id',
                                            *args, **kwargs)
    finally:
        conn.close()
    assert locs.as_locations
    return locs


def write_locations_postgis(locations, conn_string, table_name, schema=None,
                         sql_chunksize=None, if_exists='replace'):
    """Stores locations to PostGIS. Usually, this is directly called on a locations 
    GeoDataFrame (see example below).

    **Attention!** This replaces the table if it already exists!

    Parameters
    ----------
    locations : GeoDataFrame
        The locations to store to the database.

    conn_string : str
        A connection string to connect to a database, e.g., 
        ``postgresql://username:password@host:socket/database``.
    
    table_name : str
        The name of the table to write to.

    schema : str, optional
        The schema (if the database supports this) where the table resides.

    sql_chunksize : int, optional
        How many entries should be written at the same time.

    if_exists : str, {'fail', 'replace', 'append'}, default 'replace'
        What should happen if the table already exists.

    Examples
    --------
    >>> df.as_locations.to_postgis(conn_string, table_name)
    """
    
    # make a copy in order to avoid changing the geometry of the original array
    locations_postgis = locations.copy()
    
<<<<<<< HEAD
    srid = int(places_postgis.crs.to_epsg())
    places_postgis['center'] = \
        places_postgis['center'].apply(lambda x: WKTElement(x.wkt, srid=srid))
    places_postgis['extent'] = \
        places_postgis['extent'].apply(lambda x: WKTElement(x.wkt, srid=srid))
    if 'id' not in places_postgis.columns:
        places_postgis['id'] = places_postgis.index
=======
    srid = int(locations_postgis.crs['init'].split(':')[1])
    locations_postgis['center'] = \
        locations_postgis['center'].apply(lambda x: WKTElement(x.wkt, srid=srid))
    locations_postgis['extent'] = \
        locations_postgis['extent'].apply(lambda x: WKTElement(x.wkt, srid=srid))
    if 'id' not in locations_postgis.columns:
        locations_postgis['id'] = locations_postgis.index
>>>>>>> 202d2d90

    engine = create_engine(conn_string)
    conn = engine.connect()
    try:
        locations_postgis.to_sql(table_name, engine, schema=schema,
                              if_exists=if_exists, index=False, 
                              dtype={'center': Geometry('POINT', srid=srid),
                                     'extent': Geometry('GEOMETRY', srid=srid)},
                              chunksize=sql_chunksize)
    finally:
        conn.close()

        
def read_trips_postgis(conn_string, table_name, *args, **kwargs):
    """Reads trips from a PostGIS database.

    Parameters
    ----------
    conn_string : str
        A connection string to connect to a database, e.g., 
        ``postgresql://username:password@host:socket/database``.
    
    table_name : str
        The table to read the trips from.

    Returns
    -------
    DataFrame
        A DataFrame containing the trips.
    """
    engine = create_engine(conn_string)
    conn = engine.connect()
    try:
        trps = pd.read_sql("SELECT * FROM %s" % table_name, conn, index_col='id',
                           *args, **kwargs)
    finally:
        conn.close()
    assert trps.as_trips
    return trps


def write_trips_postgis(trips, conn_string, table_name, schema=None,
                         sql_chunksize=None, if_exists='replace'):
    """Stores trips to PostGIS. Usually, this is directly called on a trips 
    DataFrame (see example below).

    **Attention!** This replaces the table if it already exists!

    Parameters
    ----------
    trips : DataFrame
        The trips to store to the database.

    conn_string : str
        A connection string to connect to a database, e.g., 
        ``postgresql://username:password@host:socket/database``.
    
    table_name : str
        The name of the table to write to.

    schema : str, optional
        The schema (if the database supports this) where the table resides.

    sql_chunksize : int, optional
        How many entries should be written at the same time.

    if_exists : str, {'fail', 'replace', 'append'}, default 'replace'
        What should happen if the table already exists.

    Examples
    --------
    >>> df.as_trips.to_postgis(conn_string, table_name)
    """
    
    # make a copy in order to avoid changing the geometry of the original array
    trips_postgis = trips.copy()
    
    srid = int(trips_postgis.crs.to_epsg())
    trips_postgis['center'] = \
        trips_postgis['center'].apply(lambda x: WKTElement(x.wkt, srid=srid))
    trips_postgis['extent'] = \
        trips_postgis['extent'].apply(lambda x: WKTElement(x.wkt, srid=srid))
    if 'id' not in trips_postgis.columns:
        trips_postgis['id'] = trips_postgis.index

    engine = create_engine(conn_string)
    conn = engine.connect()
    try:
        trips_postgis.to_sql(table_name, engine, schema=schema,
                              if_exists=if_exists, index=False, 
                        dtype={'center': Geometry('POINT', srid=srid),
                               'extent': Geometry('GEOMETRY', srid=srid)},
                               chunksize=sql_chunksize)
    finally:
        conn.close()<|MERGE_RESOLUTION|>--- conflicted
+++ resolved
@@ -342,15 +342,6 @@
     # make a copy in order to avoid changing the geometry of the original array
     locations_postgis = locations.copy()
     
-<<<<<<< HEAD
-    srid = int(places_postgis.crs.to_epsg())
-    places_postgis['center'] = \
-        places_postgis['center'].apply(lambda x: WKTElement(x.wkt, srid=srid))
-    places_postgis['extent'] = \
-        places_postgis['extent'].apply(lambda x: WKTElement(x.wkt, srid=srid))
-    if 'id' not in places_postgis.columns:
-        places_postgis['id'] = places_postgis.index
-=======
     srid = int(locations_postgis.crs['init'].split(':')[1])
     locations_postgis['center'] = \
         locations_postgis['center'].apply(lambda x: WKTElement(x.wkt, srid=srid))
@@ -358,7 +349,6 @@
         locations_postgis['extent'].apply(lambda x: WKTElement(x.wkt, srid=srid))
     if 'id' not in locations_postgis.columns:
         locations_postgis['id'] = locations_postgis.index
->>>>>>> 202d2d90
 
     engine = create_engine(conn_string)
     conn = engine.connect()
