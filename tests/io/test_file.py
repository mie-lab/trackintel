--- conflicted
+++ resolved
@@ -315,7 +315,6 @@
 class TestTours:
     """Test for 'read_tours_csv' and 'write_tours_csv' functions."""
 
-<<<<<<< HEAD
     def test_from_to_csv(self):
         """Test basic reading and writing functions."""
         orig_file = os.path.join("tests", "data", "geolife_long", "tours.csv")
@@ -337,7 +336,4 @@
 
     def test_from_to_postgis(self):
         # TODO Implement some tests for reading and writing tours.
-        pass
-=======
-    pass
->>>>>>> 563473b8
+        pass