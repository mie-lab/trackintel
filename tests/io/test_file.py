--- conflicted
+++ resolved
@@ -14,27 +14,6 @@
 class TestPositionfixes:
     """Test for 'read_positionfixes_csv' and 'write_positionfixes_csv' functions."""
 
-<<<<<<< HEAD
-    # commented out as test needs to be adapted and that is not really part of this PR
-    # -> as_positionfixes cannot be called anymore with data that doesn't fit the model
-    #    def test_from_to_csv(self):
-    #        """Test basic reading and writing functions."""
-    #        orig_file = os.path.join("tests", "data", "positionfixes.csv")
-    #        mod_file = os.path.join("tests", "data", "positionfixes_mod_columns.csv")
-    #        tmp_file = os.path.join("tests", "data", "positionfixes_test_1.csv")
-    #
-    #        pfs = ti.read_positionfixes_csv(orig_file, sep=";", index_col="id")
-    #
-    #        column_mapping = {"lat": "latitude", "lon": "longitude", "time": "tracked_at"}
-    #        mod_pfs = ti.read_positionfixes_csv(mod_file, sep=";", index_col="id", columns=column_mapping)
-    #        assert mod_pfs.equals(pfs)
-    #        pfs["tracked_at"] = pfs["tracked_at"].apply(lambda d: d.isoformat().replace("+00:00", "Z"))
-    #
-    #        columns = ["user_id", "tracked_at", "latitude", "longitude", "elevation", "accuracy"]
-    #        pfs.as_positionfixes.to_csv(tmp_file, sep=";", columns=columns)
-    #        assert filecmp.cmp(orig_file, tmp_file, shallow=False)
-    #        os.remove(tmp_file)
-=======
     def test_from_to_csv(self):
         """Test basic reading and writing functions."""
         orig_file = os.path.join("tests", "data", "positionfixes.csv")
@@ -52,7 +31,6 @@
         pfs.as_positionfixes.to_csv(tmp_file, sep=";", columns=columns, date_format=date_format)
         assert filecmp.cmp(orig_file, tmp_file, shallow=False)
         os.remove(tmp_file)
->>>>>>> a0e98910
 
     def test_set_crs(self):
         """Test setting the crs when reading."""
@@ -64,31 +42,6 @@
         pfs = ti.read_positionfixes_csv(file, sep=";", index_col="id", crs=crs)
         assert pfs.crs == crs
 
-<<<<<<< HEAD
-    # commented out as test needs to be adapted and that is not really part of this PR
-    # -> as_positionfixes cannot be called anymore with data that doesn't fit the model
-    #    def test_set_datatime_tz(self):
-    #        """Test setting the timezone infomation when reading."""
-    #        # check if tz is added to the datatime column
-    #        file = os.path.join("tests", "data", "positionfixes.csv")
-    #        pfs = ti.read_positionfixes_csv(file, sep=";", index_col="id")
-    #        assert pd.api.types.is_datetime64tz_dtype(pfs["tracked_at"])
-    #
-    #        # check if a timezone will be set after manually deleting the timezone
-    #        pfs["tracked_at"] = pfs["tracked_at"].dt.tz_localize(None)
-    #        assert not pd.api.types.is_datetime64tz_dtype(pfs["tracked_at"])
-    #        tmp_file = os.path.join("tests", "data", "positionfixes_test_2.csv")
-    #        pfs.as_positionfixes.to_csv(tmp_file, sep=";")
-    #        pfs = ti.read_positionfixes_csv(tmp_file, sep=";", index_col="id", tz="utc")
-    #
-    #        assert pd.api.types.is_datetime64tz_dtype(pfs["tracked_at"])
-    #
-    #        # check if a warning is raised if 'tz' is not provided
-    #        with pytest.warns(UserWarning):
-    #            ti.read_positionfixes_csv(tmp_file, sep=";", index_col="id")
-    #
-    #        os.remove(tmp_file)
-=======
     def test_set_datatime_tz(self):
         """Test setting the timezone infomation when reading."""
         # check if tz is added to the datatime column
@@ -109,7 +62,6 @@
             ti.read_positionfixes_csv(tmp_file, sep=";", index_col="id")
 
         os.remove(tmp_file)
->>>>>>> a0e98910
 
     def test_set_index_warning(self):
         """Test if a warning is raised when not parsing the index_col argument."""
