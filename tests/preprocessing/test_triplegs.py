import datetime
import os

import geopandas as gpd
import numpy as np
import pandas as pd
import pytest
<<<<<<< HEAD
from geopandas.testing import assert_geodataframe_equal, assert_geoseries_equal
from shapely.geometry import Point, LineString
=======
from geopandas.testing import assert_geodataframe_equal
from pandas.testing import assert_frame_equal, assert_series_equal
from shapely.geometry import LineString, Point
>>>>>>> 27d80e33

import trackintel as ti
from trackintel.preprocessing.triplegs import generate_trips


class TestSmoothen_triplegs:
    def test_smoothen_triplegs(self):
        tpls_file = os.path.join("tests", "data", "triplegs_with_too_many_points_test.csv")
        tpls = ti.read_triplegs_csv(tpls_file, sep=";", index_col=None)
        tpls_smoothed = ti.preprocessing.triplegs.smoothen_triplegs(tpls, tolerance=0.0001)
        line1 = tpls.iloc[0].geom
        line1_smoothed = tpls_smoothed.iloc[0].geom
        line2 = tpls.iloc[1].geom
        line2_smoothed = tpls_smoothed.iloc[1].geom

        assert line1.length == line1_smoothed.length
        assert line2.length == line2_smoothed.length
        assert len(line1.coords) == 10
        assert len(line2.coords) == 7
        assert len(line1_smoothed.coords) == 4
        assert len(line2_smoothed.coords) == 3


class TestGenerate_trips:
    """Tests for generate_trips() method."""

    def test_duplicate_columns(self):
        """Test if running the function twice, the generated column does not yield exception in join statement"""
        # create trips from geolife (based on positionfixes)
        pfs, _ = ti.io.dataset_reader.read_geolife(os.path.join("tests", "data", "geolife_long"))
        pfs, stps = pfs.as_positionfixes.generate_staypoints(method="sliding", dist_threshold=25, time_threshold=5)
        stps = stps.as_staypoints.create_activity_flag(time_threshold=15)
        pfs, tpls = pfs.as_positionfixes.generate_triplegs(stps)

        # generate trips and a joint staypoint/triplegs dataframe
        stps_run_1, tpls_run_1, _ = generate_trips(stps, tpls, gap_threshold=15)
        with pytest.warns(UserWarning):
            stps_run_2, tpls_run_2, _ = generate_trips(stps_run_1, tpls_run_1, gap_threshold=15)

        assert set(tpls_run_1.columns) == set(tpls_run_2.columns)
        assert set(stps_run_1.columns) == set(stps_run_2.columns)

    def test_generate_trips(self):
        """Test if we can generate the example trips based on example data."""
        # load pregenerated trips
        trips_loaded = ti.read_trips_csv(os.path.join("tests", "data", "geolife_long", "trips.csv"), index_col="id")

        # create trips from geolife (based on positionfixes)
        pfs, _ = ti.io.dataset_reader.read_geolife(os.path.join("tests", "data", "geolife_long"))
        pfs, stps = pfs.as_positionfixes.generate_staypoints(
            method="sliding", dist_threshold=25, time_threshold=5, gap_threshold=1e6
        )
        stps = stps.as_staypoints.create_activity_flag(time_threshold=15)
        pfs, tpls = pfs.as_positionfixes.generate_triplegs(stps)

        # generate trips and a joint staypoint/triplegs dataframe
        stps, tpls, trips = generate_trips(stps, tpls, gap_threshold=15)
        # test if generated trips are equal
<<<<<<< HEAD
        assert_geodataframe_equal(trips_loaded, trips)

    def test_trip_coordinates(self):
        """Test if coordinates of start and destination are correct"""
        # create trips from geolife (based on positionfixes)
        pfs, _ = ti.io.dataset_reader.read_geolife(os.path.join("tests", "data", "geolife_long"))
        pfs, stps = pfs.as_positionfixes.generate_staypoints(
            method="sliding", dist_threshold=25, time_threshold=5, gap_threshold=1e6
        )
        stps = stps.as_staypoints.create_activity_flag(time_threshold=15)
        pfs, tpls = pfs.as_positionfixes.generate_triplegs(stps)

        # generate trips and a joint staypoint/triplegs dataframe
        stps, tpls, trips = ti.preprocessing.triplegs.generate_trips(stps, tpls, gap_threshold=15)

        # Check start and destination points of all rows
        for i, row in trips.iterrows():
            start_point_trips = row["geom"][0]  # get origin Point in generated trips
            if not pd.isna(row["origin_staypoint_id"]):
                # compare to the Point in the staypoints
                correct_start_point = stps.loc[row["origin_staypoint_id"], "geom"]
            else:
                # check if it is the first point of the tripleg
                # get all triplegs on this trip
                tpls_on_trip = tpls[tpls["trip_id"] == row.name]
                # correct point is the first point on the tripleg
                correct_start_point, _ = tpls_on_trip.iloc[0]["geom"].boundary

            assert correct_start_point == start_point_trips

            dest_point_trips = row["geom"][1]  # get destination Point in generated trips
            if not pd.isna(row["destination_staypoint_id"]):
                correct_dest_point = stps.loc[row["destination_staypoint_id"], "geom"]
                # compare to the Point in the staypoints
            else:
                # check if it is the last point of the tripleg
                # get all triplegs on this trip
                tpls_on_trip = tpls[tpls["trip_id"] == row.name]
                # correct point is the first point on the tripleg
                _, correct_dest_point = tpls_on_trip.iloc[-1]["geom"].boundary

            assert correct_dest_point == dest_point_trips
=======
        assert_frame_equal(trips_loaded, trips)
>>>>>>> 27d80e33

    def test_accessor(self):
        """Test if the accessor leads to the same results as the explicit function."""
        # load pregenerated trips
        trips_loaded = ti.read_trips_csv(os.path.join("tests", "data", "geolife_long", "trips.csv"), index_col="id")

        # prepare data
        pfs, _ = ti.io.dataset_reader.read_geolife(os.path.join("tests", "data", "geolife_long"))
        pfs, stps = pfs.as_positionfixes.generate_staypoints(method="sliding", dist_threshold=25, time_threshold=5)
        stps = stps.as_staypoints.create_activity_flag(time_threshold=15)
        pfs, tpls = pfs.as_positionfixes.generate_triplegs(stps)

        # generate trips using the explicit function import
        stps_expl, tpls_expl, trips_expl = ti.preprocessing.triplegs.generate_trips(stps, tpls, gap_threshold=15)

        # generate trips using the accessor
        stps_acc, tpls_acc, trips_acc = tpls.as_triplegs.generate_trips(stps, gap_threshold=15)

        # test if generated trips are equal
        assert_geodataframe_equal(trips_expl, trips_acc)
        assert_geodataframe_equal(stps_expl, stps_acc)
        assert_geodataframe_equal(tpls_expl, tpls_acc)

    def test_accessor_arguments(self):
        """Test if the accessor is robust to different ways to receive arguments"""
        # load pregenerated trips
        trips_loaded = ti.read_trips_csv(os.path.join("tests", "data", "geolife_long", "trips.csv"), index_col="id")

        # prepare data
        pfs, _ = ti.io.dataset_reader.read_geolife(os.path.join("tests", "data", "geolife_long"))
        pfs, spts = pfs.as_positionfixes.generate_staypoints(method="sliding", dist_threshold=25, time_threshold=5)
        spts = spts.as_staypoints.create_activity_flag(time_threshold=15)
        pfs, tpls = pfs.as_positionfixes.generate_triplegs(spts)

        # accessor with only arguments (not allowed)
        with pytest.raises(AssertionError):
            _, _, _ = tpls.as_triplegs.generate_trips(spts, 15)

        # accessor with only keywords
        spts_1, tpls_1, trips_1 = tpls.as_triplegs.generate_trips(spts=spts, gap_threshold=15)

        # accessor with mixed arguments/keywords
        spts_2, tpls_2, trips_2 = tpls.as_triplegs.generate_trips(spts, gap_threshold=15)

        # test if generated trips are equal (1,2)
        assert_geodataframe_equal(spts_1, spts_2)
        assert_geodataframe_equal(tpls_1, tpls_2)
        assert_geodataframe_equal(trips_1, trips_2)

    def test_generate_trips_missing_link(self):
        """Test nan is assigned for missing link between stps and trips, and tpls and trips."""
        # create trips from geolife (based on positionfixes)
        pfs, _ = ti.io.dataset_reader.read_geolife(os.path.join("tests", "data", "geolife_long"))
        pfs, stps = pfs.as_positionfixes.generate_staypoints(method="sliding", dist_threshold=25, time_threshold=5)
        stps = stps.as_staypoints.create_activity_flag(time_threshold=15)
        pfs, tpls = pfs.as_positionfixes.generate_triplegs(stps)

        # generate trips and a joint staypoint/triplegs dataframe
        stps, tpls, _ = generate_trips(stps, tpls, gap_threshold=15)
        assert pd.isna(stps["trip_id"]).any()
        assert pd.isna(stps["prev_trip_id"]).any()
        assert pd.isna(stps["next_trip_id"]).any()

    def test_generate_trips_dtype_consistent(self):
        """Test the dtypes for the generated columns."""
        # create trips from geolife (based on positionfixes)
        pfs, _ = ti.io.dataset_reader.read_geolife(os.path.join("tests", "data", "geolife_long"))
        pfs, stps = pfs.as_positionfixes.generate_staypoints(method="sliding", dist_threshold=25, time_threshold=5)
        stps = stps.as_staypoints.create_activity_flag(time_threshold=15)
        pfs, tpls = pfs.as_positionfixes.generate_triplegs(stps)

        # generate trips and a joint staypoint/triplegs dataframe
        stps, tpls, trips = generate_trips(stps, tpls, gap_threshold=15)

        assert stps["user_id"].dtype == trips["user_id"].dtype
        assert trips.index.dtype == "int64"

        assert stps["trip_id"].dtype == "Int64"
        assert stps["prev_trip_id"].dtype == "Int64"
        assert stps["next_trip_id"].dtype == "Int64"
        assert tpls["trip_id"].dtype == "Int64"

    def test_compare_to_old_trip_function(self):
        """Test if we can generate the example trips based on example data."""
        # load pregenerated trips

        # create trips from geolife (based on positionfixes)
        pfs, _ = ti.io.dataset_reader.read_geolife(os.path.join("tests", "data", "geolife_long"))
        pfs, stps = pfs.as_positionfixes.generate_staypoints(method="sliding", dist_threshold=25, time_threshold=5)
        stps = stps.as_staypoints.create_activity_flag(time_threshold=15)
        pfs, tpls = pfs.as_positionfixes.generate_triplegs(stps)

        # generate trips and a joint staypoint/triplegs dataframe
        stps, tpls, trips = generate_trips(stps, tpls, gap_threshold=15)
        stps_, tpls_, trips_ = _generate_trips_old(stps, tpls, gap_threshold=15)

        # test if generated trips are equal
        # ignore column order and index dtype
        assert_frame_equal(trips, trips_, check_like=True, check_index_type=False)
        assert_frame_equal(stps, stps_, check_like=True, check_index_type=False)
        assert_frame_equal(tpls, tpls_, check_like=True, check_index_type=False)

    def test_generate_trips_index_start(self):
        """Test the generated index start from 0 for different methods."""
        pfs, _ = ti.io.dataset_reader.read_geolife(os.path.join("tests", "data", "geolife_long"))
        pfs, stps = pfs.as_positionfixes.generate_staypoints(method="sliding", dist_threshold=25, time_threshold=5)
        stps = stps.as_staypoints.create_activity_flag(time_threshold=15)
        pfs, tpls = pfs.as_positionfixes.generate_triplegs(stps)

        # generate trips and a joint staypoint/triplegs dataframe
        _, _, trips = generate_trips(stps, tpls, gap_threshold=15)

        assert (trips.index == np.arange(len(trips))).any()

    def test_generate_trips_gap_detection(self):
        """
        Test different gap cases:
        - activity - tripleg - activity [gap] activity - tripleg - activity
        - activity - tripleg -  [gap]  - tripleg - activity
        - activity - tripleg -  [gap]  activity - tripleg - activity
        - activity - tripleg -  [gap]  activity - tripleg - activity
        - activity - tripleg - activity [gap] - tripleg - tripleg - tripleg - activity
        - tripleg - [gap] - tripleg - tripleg - [gap] - tripleg
        Returns
        -------

        """
        gap_threshold = 15

        # load data and add dummy geometry
        stps_in = pd.read_csv(
            os.path.join("tests", "data", "trips", "staypoints_gaps.csv"),
            sep=";",
            index_col="id",
            parse_dates=[0, 1],
            infer_datetime_format=True,
            dayfirst=True,
        )
        stps_in["geom"] = Point(1, 1)
        stps_in = gpd.GeoDataFrame(stps_in, geometry="geom")
        stps_in = ti.io.read_staypoints_gpd(stps_in, tz="utc")

        assert stps_in.as_staypoints

        tpls_in = pd.read_csv(
            os.path.join("tests", "data", "trips", "triplegs_gaps.csv"),
            sep=";",
            index_col="id",
            parse_dates=[0, 1],
            infer_datetime_format=True,
            dayfirst=True,
        )
        tpls_in["geom"] = LineString([[1, 1], [2, 2]])
        tpls_in = gpd.GeoDataFrame(tpls_in, geometry="geom")
        tpls_in = ti.io.read_triplegs_gpd(tpls_in, tz="utc")

        assert tpls_in.as_triplegs

        # load ground truth data
        trips_loaded = ti.read_trips_csv(os.path.join("tests", "data", "trips", "trips_gaps.csv"), index_col="id")
        trips_loaded["started_at"] = pd.to_datetime(trips_loaded["started_at"], utc=True)
        trips_loaded["finished_at"] = pd.to_datetime(trips_loaded["finished_at"], utc=True)

        stps_tpls_loaded = pd.read_csv(os.path.join("tests", "data", "trips", "stps_tpls_gaps.csv"), index_col="id")
        stps_tpls_loaded["started_at"] = pd.to_datetime(stps_tpls_loaded["started_at"], utc=True)
        stps_tpls_loaded["started_at_next"] = pd.to_datetime(stps_tpls_loaded["started_at_next"], utc=True)
        stps_tpls_loaded["finished_at"] = pd.to_datetime(stps_tpls_loaded["finished_at"], utc=True)

        # generate trips and a joint staypoint/triplegs dataframe
        stps_proc, tpls_proc, trips = generate_trips(stps_in, tpls_in, gap_threshold=gap_threshold)
        stps_tpls = _create_debug_stps_tpls_data(stps_proc, tpls_proc, gap_threshold=gap_threshold)

        # test if generated trips are equal
<<<<<<< HEAD
        trips_wo_geom = pd.DataFrame(trips.drop(columns=["geom"]))  # no geom column in loaded stps or tpls or trips
        pd.testing.assert_frame_equal(trips_loaded, trips_wo_geom)
=======
        assert_frame_equal(trips_loaded, trips)
>>>>>>> 27d80e33

        # test if generated staypoints/triplegs are equal (especially important for trip ids)
        assert_frame_equal(stps_tpls_loaded, stps_tpls, check_dtype=False)

    def test_generate_trips_id_management(self):
        """Test if we can generate the example trips based on example data."""
        stps_tpls_loaded = pd.read_csv(os.path.join("tests", "data", "geolife_long", "stps_tpls.csv"), index_col="id")
        stps_tpls_loaded["started_at"] = pd.to_datetime(stps_tpls_loaded["started_at"])
        stps_tpls_loaded["started_at_next"] = pd.to_datetime(stps_tpls_loaded["started_at_next"])
        stps_tpls_loaded["finished_at"] = pd.to_datetime(stps_tpls_loaded["finished_at"])

        # create trips from geolife (based on positionfixes)
        pfs, _ = ti.io.dataset_reader.read_geolife(os.path.join("tests", "data", "geolife_long"))
        pfs, stps = pfs.as_positionfixes.generate_staypoints(
            method="sliding", dist_threshold=25, time_threshold=5, gap_threshold=1e6
        )
        stps = stps.as_staypoints.create_activity_flag(time_threshold=15)
        pfs, tpls = pfs.as_positionfixes.generate_triplegs(stps)

        # generate trips and a joint staypoint/triplegs dataframe
        gap_threshold = 15
        stps, tpls, _ = generate_trips(stps, tpls, gap_threshold=gap_threshold)
        stps_tpls = _create_debug_stps_tpls_data(stps, tpls, gap_threshold=gap_threshold)

        # test if generated staypoints/triplegs are equal (especially important for trip ids)
        assert_frame_equal(stps_tpls_loaded, stps_tpls, check_dtype=False)

    def test_only_staypoints_in_trip(self):
        """Test that trips with only staypoints (non-activities) are deleted."""
        start = pd.Timestamp("2021-07-11 8:00:00")
        h = pd.to_timedelta("1h")
        spts_tpls = [
            {"activity": True, "type": "staypoint"},
            {"activity": False, "type": "staypoint"},
            {"activity": True, "type": "staypoint"},
            {"activity": False, "type": "tripleg"},
            {"activity": False, "type": "staypoint"},
            {"activity": True, "type": "staypoint"},
        ]
        for n, d in enumerate(spts_tpls):
            d["user_id"] = 0
            d["started_at"] = start + n * h
            d["finished_at"] = d["started_at"] + h
        spts_tpls = pd.DataFrame(spts_tpls)
        spts = spts_tpls[spts_tpls["type"] == "staypoint"]
        tpls = spts_tpls[spts_tpls["type"] == "tripleg"]
        spts_, tpls_, trips = generate_trips(spts, tpls)
        trip_id_truth = pd.Series([None, None, None, 0, None], dtype="Int64")
        trip_id_truth.index = spts_.index  # don't check index
        assert_series_equal(spts_["trip_id"], trip_id_truth, check_names=False)
        assert (tpls_["trip_id"] == 0).all()
        assert len(trips) == 1


def _create_debug_stps_tpls_data(stps, tpls, gap_threshold):
    """Preprocess stps and tpls for "test_generate_trips_*."""
    # create table with relevant information from triplegs and staypoints.
    tpls["type"] = "tripleg"
    stps["type"] = "staypoint"
    stps_tpls = stps[
        ["started_at", "finished_at", "user_id", "type", "activity", "trip_id", "prev_trip_id", "next_trip_id"]
    ].append(tpls[["started_at", "finished_at", "user_id", "type", "trip_id"]])

    # transform nan to bool
    stps_tpls["activity"] = stps_tpls["activity"] == True
    stps_tpls.sort_values(by=["user_id", "started_at"], inplace=True)
    stps_tpls["started_at_next"] = stps_tpls["started_at"].shift(-1)
    stps_tpls["activity_next"] = stps_tpls["activity"].shift(-1)

    stps_tpls["gap"] = (stps_tpls["started_at_next"] - stps_tpls["finished_at"]).dt.seconds / 60 > gap_threshold

    return stps_tpls


def _generate_trips_old(stps_input, tpls_input, gap_threshold=15, print_progress=False):
    """Generate trips based on staypoints and triplegs.

    Parameters
    ----------
    stps_input : GeoDataFrame (as trackintel staypoints)
        The staypoints have to follow the standard definition for staypoints DataFrames.

    tpls_input : GeoDataFrame (as trackintel triplegs)
        The triplegs have to follow the standard definition for triplegs DataFrames.

    gap_threshold : float, default 15 (minutes)
        Maximum allowed temporal gap size in minutes. If tracking data is missing for more than
        `gap_threshold` minutes, then a new trip begins after the gap.

    Returns
    -------
    staypoints: GeoDataFrame (as trackintel staypoints)
        the original staypoints with new columns ``[`trip_id`, `prev_trip_id`, `next_trip_id`]``.

    triplegs: GeoDataFrame (as trackintel triplegs)
        The original triplegs with a new column ``[`trip_id`]``.

    trips: GeoDataFrame (as trackintel trips)
        The generated trips.

    Notes
    -----
    Trips are an aggregation level in transport planning that summarize all movement and all non-essential actions
    (e.g., waiting) between two relevant activities.
    The function returns altered versions of the input staypoints and triplegs. Staypoints receive the fields
    [`trip_id` `prev_trip_id` and `next_trip_id`], triplegs receive the field [`trip_id`].
    The following assumptions are implemented

        - All movement before the first and after the last activity is omitted
        - If we do not record a person for more than `gap_threshold` minutes,
          we assume that the person performed an activity in the recording gap and split the trip at the gap.
        - Trips that start/end in a recording gap can have an unknown origin/destination
        - There are no trips without a (recored) tripleg

    Examples
    --------
    >>> staypoints, triplegs, trips = generate_trips(staypoints, triplegs)
    """
    assert "activity" in stps_input.columns, "staypoints need the column 'activities' to be able to generate trips"

    # we copy the input because we need to add a temporary column
    tpls = tpls_input.copy()
    stps = stps_input.copy()

    # if the triplegs already have a column "trip_id", we drop it
    if "trip_id" in tpls:
        tpls.drop(columns="trip_id", inplace=True)

    # if the staypoints already have any of the columns "trip_id", "prev_trip_id", "next_trip_id", we drop them
    for col in ["trip_id", "prev_trip_id", "next_trip_id"]:
        if col in stps:
            stps.drop(columns=col, inplace=True)

    tpls["type"] = "tripleg"
    stps["type"] = "staypoint"

    # create table with relevant information from triplegs and staypoints.
    stps_tpls = pd.concat(
        [
            stps[["started_at", "finished_at", "user_id", "type", "activity"]],
            tpls[["started_at", "finished_at", "user_id", "type"]],
        ]
    )

    # create ID field from index
    stps_tpls["id"] = stps_tpls.index

    # transform nan to bool
    stps_tpls["activity"] = stps_tpls["activity"] == True

    stps_tpls.sort_values(by=["user_id", "started_at"], inplace=True)
    stps_tpls["started_at_next"] = stps_tpls["started_at"].shift(-1)
    stps_tpls["activity_next"] = stps_tpls["activity"].shift(-1)

    if print_progress:
        tqdm.pandas(desc="User trip generation")
        trips = (
            stps_tpls.groupby(["user_id"], group_keys=False, as_index=False)
            .progress_apply(_generate_trips_user, gap_threshold=gap_threshold)
            .reset_index(drop=True)
        )
    else:
        trips = (
            stps_tpls.groupby(["user_id"], group_keys=False, as_index=False)
            .apply(_generate_trips_user, gap_threshold=gap_threshold)
            .reset_index(drop=True)
        )

    # index management
    trips["id"] = np.arange(len(trips))
    trips.set_index("id", inplace=True)

    # assign trip_id to tpls
    trip2tpl_map = trips[["tpls"]].to_dict()["tpls"]
    ls = []
    for key, values in trip2tpl_map.items():
        for value in values:
            ls.append([value, key])
    temp = pd.DataFrame(ls, columns=[tpls.index.name, "trip_id"]).set_index(tpls.index.name)
    tpls = tpls.join(temp, how="left")

    # assign trip_id to stps, for non-activity stps
    trip2spt_map = trips[["stps"]].to_dict()["stps"]
    ls = []
    for key, values in trip2spt_map.items():
        for value in values:
            ls.append([value, key])
    temp = pd.DataFrame(ls, columns=[stps.index.name, "trip_id"]).set_index(stps.index.name)
    stps = stps.join(temp, how="left")

    # assign prev_trip_id to stps
    temp = trips[["destination_staypoint_id"]].copy()
    temp.rename(columns={"destination_staypoint_id": stps.index.name}, inplace=True)
    temp.index.name = "prev_trip_id"
    temp = temp.reset_index().set_index(stps.index.name)
    stps = stps.join(temp, how="left")

    # assign next_trip_id to stps
    temp = trips[["origin_staypoint_id"]].copy()
    temp.rename(columns={"origin_staypoint_id": stps.index.name}, inplace=True)
    temp.index.name = "next_trip_id"
    temp = temp.reset_index().set_index(stps.index.name)
    stps = stps.join(temp, how="left")

    # final cleaning
    tpls.drop(columns=["type"], inplace=True)
    stps.drop(columns=["type"], inplace=True)
    trips.drop(columns=["tpls", "stps"], inplace=True)

    ## dtype consistency
    # trips id (generated by this function) should be int64
    trips.index = trips.index.astype("int64")
    # trip id of stps and tpls can only be in Int64 (missing values)
    stps["trip_id"] = stps["trip_id"].astype("Int64")
    stps["prev_trip_id"] = stps["prev_trip_id"].astype("Int64")
    stps["next_trip_id"] = stps["next_trip_id"].astype("Int64")
    tpls["trip_id"] = tpls["trip_id"].astype("Int64")

    # user_id of trips should be the same as tpls
    trips["user_id"] = trips["user_id"].astype(tpls["user_id"].dtype)

    return stps, tpls, trips


def _generate_trips_user(df, gap_threshold):
    # function called after groupby: should only contain records of one user
    user_id = df["user_id"].unique()
    assert len(user_id) == 1
    user_id = user_id[0]

    unknown_activity = {"user_id": user_id, "activity": True, "id": np.nan}
    origin_activity = unknown_activity
    temp_trip_stack = []
    in_trip = False
    trip_ls = []

    for _, row in df.iterrows():

        # check if we can start a new trip
        # (we make sure that we start the trip with the most recent activity)
        if in_trip is False:
            # If there are several activities in a row, we skip until the last one
            if row["activity"] and row["activity_next"]:
                continue

            # if this is the last activity before the trip starts, reset the origin
            elif row["activity"]:
                origin_activity = row
                in_trip = True
                continue

            # if for non-activities we simply start the trip
            else:
                in_trip = True

        if in_trip is True:
            # during trip generation/recording

            # check if trip ends regularly
            is_gap = row["started_at_next"] - row["finished_at"] > datetime.timedelta(minutes=gap_threshold)
            if row["activity"] is True:

                # if there are no triplegs in the trip, set the current activity as origin and start over
                if not _check_trip_stack_has_tripleg(temp_trip_stack):
                    origin_activity = row
                    temp_trip_stack = list()
                    in_trip = True

                else:
                    # record trip
                    destination_activity = row
                    trip_ls.append(_create_trip_from_stack(temp_trip_stack, origin_activity, destination_activity))

                    # set values for next trip
                    if is_gap:
                        # if there is a gap after this trip the origin of the next trip is unknown
                        origin_activity = unknown_activity
                        destination_activity = None
                        temp_trip_stack = list()
                        in_trip = False

                    else:
                        # if there is no gap after this trip the origin of the next trip is the destination of the
                        # current trip
                        origin_activity = destination_activity
                        destination_activity = None
                        temp_trip_stack = list()
                        in_trip = False

            # check if gap during the trip
            elif is_gap:
                # in case of a gap, the destination of the current trip and the origin of the next trip
                # are unknown.

                # add current item to trip
                temp_trip_stack.append(row)

                # if the trip has no recored triplegs, we do not generate the current trip.
                if not _check_trip_stack_has_tripleg(temp_trip_stack):
                    origin_activity = unknown_activity
                    in_trip = True
                    temp_trip_stack = list()

                else:
                    # add tripleg to trip, generate trip, start new trip with unknown origin
                    destination_activity = unknown_activity

                    trip_ls.append(_create_trip_from_stack(temp_trip_stack, origin_activity, destination_activity))
                    origin_activity = unknown_activity
                    destination_activity = None
                    temp_trip_stack = list()
                    in_trip = True

            else:
                temp_trip_stack.append(row)

    # if user ends generate last trip with unknown destination
    if (len(temp_trip_stack) > 0) and (_check_trip_stack_has_tripleg(temp_trip_stack)):
        destination_activity = unknown_activity
        trip_ls.append(
            _create_trip_from_stack(
                temp_trip_stack,
                origin_activity,
                destination_activity,
            )
        )

    # print(trip_ls)
    trips = pd.DataFrame(trip_ls)
    return trips


def _check_trip_stack_has_tripleg(temp_trip_stack):
    """
    Check if a trip has at least 1 tripleg.

    Parameters
    ----------
    temp_trip_stack : list
        list of dictionary like elements (either pandas series or python dictionary).
        Contains all elements that will be aggregated into a trip

    Returns
    -------
    has_tripleg: Bool
    """
    has_tripleg = False
    for row in temp_trip_stack:
        if row["type"] == "tripleg":
            has_tripleg = True
            break

    return has_tripleg


def _create_trip_from_stack(temp_trip_stack, origin_activity, destination_activity):
    """
    Aggregate information of trip elements in a structured dictionary.

    Parameters
    ----------
    temp_trip_stack : list
        list of dictionary like elements (either pandas series or python dictionary).
        Contains all elements that will be aggregated into a trip

    origin_activity : dictionary like
        Either dictionary or pandas series

    destination_activity : dictionary like
        Either dictionary or pandas series

    Returns
    -------
    trip_dict_entry: dictionary

    """
    # this function return and empty dict if no tripleg is in the stack
    first_trip_element = temp_trip_stack[0]
    last_trip_element = temp_trip_stack[-1]

    # all data has to be from the same user
    assert origin_activity["user_id"] == last_trip_element["user_id"]

    # double check if trip requirements are fulfilled
    assert origin_activity["activity"] == True
    assert destination_activity["activity"] == True
    assert first_trip_element["activity"] == False

    trip_dict_entry = {
        "user_id": origin_activity["user_id"],
        "started_at": first_trip_element["started_at"],
        "finished_at": last_trip_element["finished_at"],
        "origin_staypoint_id": origin_activity["id"],
        "destination_staypoint_id": destination_activity["id"],
        "tpls": [tripleg["id"] for tripleg in temp_trip_stack if tripleg["type"] == "tripleg"],
        "stps": [tripleg["id"] for tripleg in temp_trip_stack if tripleg["type"] == "staypoint"],
    }

    return trip_dict_entry<|MERGE_RESOLUTION|>--- conflicted
+++ resolved
@@ -5,14 +5,9 @@
 import numpy as np
 import pandas as pd
 import pytest
-<<<<<<< HEAD
-from geopandas.testing import assert_geodataframe_equal, assert_geoseries_equal
-from shapely.geometry import Point, LineString
-=======
 from geopandas.testing import assert_geodataframe_equal
 from pandas.testing import assert_frame_equal, assert_series_equal
 from shapely.geometry import LineString, Point
->>>>>>> 27d80e33
 
 import trackintel as ti
 from trackintel.preprocessing.triplegs import generate_trips
@@ -71,7 +66,6 @@
         # generate trips and a joint staypoint/triplegs dataframe
         stps, tpls, trips = generate_trips(stps, tpls, gap_threshold=15)
         # test if generated trips are equal
-<<<<<<< HEAD
         assert_geodataframe_equal(trips_loaded, trips)
 
     def test_trip_coordinates(self):
@@ -114,9 +108,6 @@
                 _, correct_dest_point = tpls_on_trip.iloc[-1]["geom"].boundary
 
             assert correct_dest_point == dest_point_trips
-=======
-        assert_frame_equal(trips_loaded, trips)
->>>>>>> 27d80e33
 
     def test_accessor(self):
         """Test if the accessor leads to the same results as the explicit function."""
@@ -290,12 +281,8 @@
         stps_tpls = _create_debug_stps_tpls_data(stps_proc, tpls_proc, gap_threshold=gap_threshold)
 
         # test if generated trips are equal
-<<<<<<< HEAD
         trips_wo_geom = pd.DataFrame(trips.drop(columns=["geom"]))  # no geom column in loaded stps or tpls or trips
         pd.testing.assert_frame_equal(trips_loaded, trips_wo_geom)
-=======
-        assert_frame_equal(trips_loaded, trips)
->>>>>>> 27d80e33
 
         # test if generated staypoints/triplegs are equal (especially important for trip ids)
         assert_frame_equal(stps_tpls_loaded, stps_tpls, check_dtype=False)
@@ -615,13 +602,7 @@
     # if user ends generate last trip with unknown destination
     if (len(temp_trip_stack) > 0) and (_check_trip_stack_has_tripleg(temp_trip_stack)):
         destination_activity = unknown_activity
-        trip_ls.append(
-            _create_trip_from_stack(
-                temp_trip_stack,
-                origin_activity,
-                destination_activity,
-            )
-        )
+        trip_ls.append(_create_trip_from_stack(temp_trip_stack, origin_activity, destination_activity,))
 
     # print(trip_ls)
     trips = pd.DataFrame(trip_ls)
