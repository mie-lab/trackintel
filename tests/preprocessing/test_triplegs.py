--- conflicted
+++ resolved
@@ -334,7 +334,6 @@
         assert (tpls_["trip_id"] == 0).all()
         assert len(trips) == 1
 
-<<<<<<< HEAD
     def test_spts_tpls_index(self):
         """Test that index stays the same for staypoints and triplegs after generating trips."""
         start = pd.Timestamp("2021-07-11 8:00:00")
@@ -359,7 +358,7 @@
         spts_, tpls_, _ = generate_trips(spts, tpls, add_geometry=False)
         assert_index_equal(tpls.index, tpls_.index)
         assert_index_equal(spts.index, spts_.index)
-=======
+
     def test_loop_linestring_case(self, example_triplegs):
         """Test corner case where a tripleg starts and ends at the same point"""
         # input data: preprocessed stps and tpls
@@ -373,7 +372,6 @@
 
         # test if start of first trip is (0,0)
         assert trips.loc[0, "geom"][0] == Point(0, 0)
->>>>>>> 6b60b916
 
 
 def _create_debug_stps_tpls_data(stps, tpls, gap_threshold):
