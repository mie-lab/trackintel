--- conflicted
+++ resolved
@@ -9,12 +9,7 @@
 
 class TestSmoothen_triplegs():
     def test_smoothen_triplegs(self):
-<<<<<<< HEAD
-        tpls_file = os.path.join('tests','data','triplegs_with_too_many_points_test.csv')
-        tpls = ti.read_triplegs_csv(tpls_file, sep=';', index_col=None)
-=======
         tpls = ti.read_triplegs_csv(os.path.join('tests', 'data', 'triplegs_with_too_many_points_test.csv'), sep=';')
->>>>>>> 3ef54c50
         tpls_smoothed = ti.preprocessing.triplegs.smoothen_triplegs(tpls, tolerance=0.0001)
         line1 = tpls.iloc[0].geom
         line1_smoothed = tpls_smoothed.iloc[0].geom
@@ -57,11 +52,7 @@
                                                              time_threshold=5 * 60)
         stps = stps.as_staypoints.create_activity_flag()
         pfs, tpls = pfs.as_positionfixes.generate_triplegs(stps)
-<<<<<<< HEAD
         
-=======
-
->>>>>>> 3ef54c50
         # generate trips and a joint staypoint/triplegs dataframe
         stps, tpls, trips = ti.preprocessing.triplegs.generate_trips(stps, 
                                                                      tpls, 
