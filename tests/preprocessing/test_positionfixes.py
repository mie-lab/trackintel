import datetime
import os
import sys
from math import radians

import geopandas as gpd
import numpy as np
import pandas as pd
import pytest
from shapely.geometry import Point
from sklearn.cluster import DBSCAN

import trackintel as ti
from trackintel.geogr.distances import haversine_dist


@pytest.fixture
def pfs_geolife():
    return ti.io.dataset_reader.read_geolife(os.path.join('tests', 'data', 'geolife'))

@pytest.fixture
def pfs_geolife_long():
    return ti.io.dataset_reader.read_geolife(os.path.join('tests', 'data', 'geolife_long'))


@pytest.fixture
def geolife_pfs_stps_short(pfs_geolife):
    pfs, stps = pfs_geolife.as_positionfixes.generate_staypoints(method='sliding', dist_threshold=25,
                                                                 time_threshold=5 * 60)
    return pfs, stps


@pytest.fixture
def geolife_pfs_stps_long(pfs_geolife_long):
    pfs, stps = pfs_geolife_long.as_positionfixes.generate_staypoints(method='sliding', dist_threshold=25,
                                                                      time_threshold=5 * 60)
    return pfs, stps


@pytest.fixture
def testdata_tpls_geolife():
    tpls_file = os.path.join('tests', 'data', 'geolife', 'geolife_triplegs_short.csv')
    tpls = ti.read_triplegs_csv(tpls_file, tz='utc', index_col='id')
    tpls.geometry = tpls.geometry.set_crs(epsg=4326)
    return tpls


@pytest.fixture
def testdata_pfs_ids_geolife():
    pfs_file = os.path.join('tests', 'data', 'geolife', 'geolife_positionfixes_with_ids.csv')
    pfs = ti.read_positionfixes_csv(pfs_file, index_col='id')
    pfs.geometry = pfs.geometry.set_crs(epsg=4326)
    return pfs

class TestGenerate_staypoints():
    def test_generate_staypoints_sliding_min(self):
        pfs_file = os.path.join('tests', 'data', 'positionfixes.csv')
        pfs = ti.read_positionfixes_csv(pfs_file, sep=';', tz='utc', index_col='id')
        pfs, stps = pfs.as_positionfixes.generate_staypoints(method='sliding', dist_threshold=0, time_threshold=0)
        assert len(stps) == len(pfs), "With small thresholds, staypoint extraction should yield each positionfix"

    def test_generate_staypoints_sliding_max(self):
        pfs_file = os.path.join('tests', 'data', 'positionfixes.csv')
        pfs = ti.read_positionfixes_csv(pfs_file, sep=';', tz='utc', index_col='id')
        _, stps = pfs.as_positionfixes.generate_staypoints(method='sliding',
                                                           dist_threshold=sys.maxsize,
                                                           time_threshold=sys.maxsize)
        assert len(stps) == 0, "With large thresholds, staypoint extraction should not yield positionfixes"

    def test_generate_staypoints_dtype_consistent(self):
        pfs_file = os.path.join('tests', 'data', 'positionfixes.csv')
        pfs = ti.read_positionfixes_csv(pfs_file, sep=';', tz='utc', index_col='id')
        pfs, stps = pfs.as_positionfixes.generate_staypoints(method='sliding',
                                                             dist_threshold=25,
                                                             time_threshold=5 * 60)
        assert pfs['user_id'].dtype == stps['user_id'].dtype
        # assert pfs['staypoint_id'].dtype == stps['id'].dtype

    def test_generate_staypoints_groupby_sliding(self):
        """Test the 'sliding' result obtained using user_id for loop (previous) with groupby.apply (current)."""
        pfs_file = os.path.join('tests', 'data', 'positionfixes.csv')
        pfs_ori = ti.read_positionfixes_csv(pfs_file, sep=';', tz='utc', index_col='id')

        # stps detection using groupby
        pfs_groupby, stps_groupby = pfs_ori.as_positionfixes.generate_staypoints(method='sliding',
                                                                                 dist_threshold=25,
                                                                                 time_threshold=300)
        # stps detection using for loop
        pfs_for, stps_for = _generate_staypoints_original(pfs_ori,
                                                          method='sliding',
                                                          dist_threshold=25,
                                                          time_threshold=300)

        pd.testing.assert_frame_equal(stps_groupby, stps_for, check_dtype=False)
        pd.testing.assert_frame_equal(pfs_groupby, pfs_for, check_dtype=False)

    def test_generate_staypoints_groupby_dbscan(self):
        """Test the 'dbscan' result obtained using user_id for loop (previous) with groupby.apply (current)."""
        pfs_file = os.path.join('tests', 'data', 'positionfixes.csv')
        pfs_ori = ti.read_positionfixes_csv(pfs_file, sep=';', tz='utc', index_col='id')

        # stps detection using groupby
        pfs_groupby, stps_groupby = pfs_ori.as_positionfixes.generate_staypoints(method='dbscan')
        # stps detection using for loop
        pfs_for, stps_for = _generate_staypoints_original(pfs_ori, method='dbscan')

        pd.testing.assert_frame_equal(stps_groupby, stps_for, check_dtype=False)
        pd.testing.assert_frame_equal(pfs_groupby, pfs_for, check_dtype=False)


class TestGenerate_triplegs():
    def test_generate_triplegs_case1(self, geolife_pfs_stps_short, testdata_tpls_geolife):
        """Test tripleg generation using the 'between_staypoints' method for case 1.
        case 1: triplegs from positionfixes with column 'staypoint_id' and staypoints."""

<<<<<<< HEAD
        # load pregenerated test-triplegs
        tpls_file = os.path.join('tests', 'data', 'geolife', 'geolife_triplegs_short.csv')
        tpls_test = ti.read_triplegs_csv(tpls_file, tz='utc', index_col='id')
=======
        pfs, stps = geolife_pfs_stps_short
        pfs, tpls = pfs.as_positionfixes.generate_triplegs(stps, method='between_staypoints')
>>>>>>> 3ef54c50

        _assert_geodataframe_equal(tpls, testdata_tpls_geolife)

    def test_generate_triplegs_case2(self, geolife_pfs_stps_short, testdata_tpls_geolife):
        """Test tripleg generation using the 'between_staypoints' method for case 2.
        case 2: triplegs from positionfixes (without column 'staypoint_id') and staypoints."""

        pfs, stps = geolife_pfs_stps_short
        pfs.drop('staypoint_id', axis=1, inplace=True)
        pfs, tpls = pfs.as_positionfixes.generate_triplegs(stps, method='between_staypoints')

        _assert_geodataframe_equal(tpls, testdata_tpls_geolife)

    def test_generate_triplegs_case3(self, geolife_pfs_stps_short, testdata_tpls_geolife):
        """Test tripleg generation using the 'between_staypoints' method for case 3.
        case 3: triplegs from positionfixes with column 'staypoint_id' but without staypoints."""

        pfs, _ = geolife_pfs_stps_short
        pfs, tpls = pfs.as_positionfixes.generate_triplegs(method='between_staypoints')

        _assert_geodataframe_equal(tpls, testdata_tpls_geolife)

    def test_tripleg_ids_in_positionfixes_case1(self, geolife_pfs_stps_short, testdata_pfs_ids_geolife):
        """
        checks if positionfixes are not altered and if staypoint/tripleg ids where set correctly during tripleg
        generation using the 'between_staypoints' method with positionfixes with 'staypoint_id' and staypoints as
        input (case 2).
        """
        pfs, stps = geolife_pfs_stps_short
        pfs, _ = pfs.as_positionfixes.generate_triplegs(stps, method='between_staypoints')

        _assert_geodataframe_equal(pfs, testdata_pfs_ids_geolife)

    def test_tripleg_ids_in_positionfixes_case2(self, geolife_pfs_stps_short, testdata_pfs_ids_geolife):
        """
        checks if positionfixes are not altered and if staypoint/tripleg ids where set correctly during tripleg
        generation using the 'between_staypoints' method with positionfixes without 'staypoint_id' and staypoints as
        input (case 2).
        """
        pfs, stps = geolife_pfs_stps_short
        pfs.drop('staypoint_id', axis=1, inplace=True)
        pfs, _ = pfs.as_positionfixes.generate_triplegs(stps, method='between_staypoints')

        testdata_pfs_ids_geolife.drop('staypoint_id', axis=1, inplace=True)
        _assert_geodataframe_equal(pfs, testdata_pfs_ids_geolife)

    def test_tripleg_ids_in_positionfixes_case3(self, geolife_pfs_stps_short, testdata_pfs_ids_geolife):
        """
        checks if positionfixes are not altered and if staypoint/tripleg ids where set correctly during tripleg
        generation using the 'between_staypoints' method with only positionfixes as input (case 3).
        """
        pfs, _ = geolife_pfs_stps_short
        pfs, _ = pfs.as_positionfixes.generate_triplegs(method='between_staypoints')

        _assert_geodataframe_equal(pfs, testdata_pfs_ids_geolife)

    def test_tripleg_generation_stability(self, geolife_pfs_stps_long):
        """
        checks if the results are same if different variants of the tripleg_generation method 'between_staypoints'
        are used
        """

        pfs, stps = geolife_pfs_stps_long

        pfs_case1, tpls_case1 = pfs.as_positionfixes.generate_triplegs(stps, method='between_staypoints')
        pfs_case2, tpls_case2 = pfs.drop('staypoint_id',
                                         axis=1).as_positionfixes.generate_triplegs(stps, method='between_staypoints')
        pfs_case3, tpls_case3 = pfs.as_positionfixes.generate_triplegs(method='between_staypoints')

        _assert_geodataframe_equal(pfs_case1.drop('staypoint_id', axis=1), pfs_case2)
        _assert_geodataframe_equal(pfs_case1, pfs_case3)
        _assert_geodataframe_equal(tpls_case1, tpls_case2)
        _assert_geodataframe_equal(tpls_case1, tpls_case3)

    def test_generate_triplegs_dtype_consistent(self, pfs_geolife):
        pfs, stps = pfs_geolife.as_positionfixes.generate_staypoints(method='sliding',
                                                                     dist_threshold=25,
                                                                     time_threshold=5 * 60)
        pfs, tpls = pfs.as_positionfixes.generate_triplegs(stps)
        assert pfs['user_id'].dtype == tpls['user_id'].dtype

    def test_generate_staypoints_triplegs_overlap(self):
        """
        Triplegs and staypoints should not overlap when generated using the default extract triplegs method.
        This test extracts triplegs and staypoints from positionfixes and stores them in a single dataframe.
        The dataframe is sorted by date, then we check if the staypoint/tripleg from the row before was finished when
        the next one started.
        """
        pfs_file = os.path.join('tests', 'data', 'geolife_long')
        pfs = ti.io.dataset_reader.read_geolife(pfs_file)
        pfs, stps = pfs.as_positionfixes.generate_staypoints(method='sliding',
                                                             dist_threshold=25,
                                                             time_threshold=5 * 60)
        pfs, tpls = pfs.as_positionfixes.generate_triplegs(stps)

        stps_tpls = stps[['started_at', 'finished_at', 'user_id']].append(
            tpls[['started_at', 'finished_at', 'user_id']])
        stps_tpls.sort_values(by=['user_id', 'started_at'], inplace=True)
        for user_id_this in stps['user_id'].unique():
            stps_tpls_this = stps_tpls[stps_tpls['user_id'] == user_id_this]
            diff = stps_tpls_this['started_at'] - stps_tpls_this['finished_at'].shift(1)
            # transform to numpy array and drop first values (always nan due to shift operation)
            diff = diff.values[1:]

            # all values have to greater or equal to zero. Otherwise there is an overlap
            assert all(diff >= np.timedelta64(datetime.timedelta()))


def _generate_staypoints_original(positionfixes, method='sliding',
                                  dist_threshold=50, time_threshold=300, epsilon=100,
                                  dist_func=haversine_dist, num_samples=1):
    """
    Original function using 'user_id' for-loop to generate staypoints based on pfs.
    
    Used for comparing with the current groupby.apply() method.
    """
    # copy the original pfs for adding 'staypoint_id' column
    ret_pfs = positionfixes.copy()
    ret_pfs.sort_values(by='user_id', inplace=True)

    elevation_flag = 'elevation' in ret_pfs.columns  # if there is elevation data

    name_geocol = ret_pfs.geometry.name
    ret_stps = pd.DataFrame(columns=['id', 'user_id', 'started_at', 'finished_at', 'geom'])

    if method == 'sliding':
        # Algorithm from Li et al. (2008). For details, please refer to the paper.
        staypoint_id_counter = 0
        ret_pfs['staypoint_id'] = np.NaN  # this marks all that are not part of a SP

        for user_id_this in ret_pfs['user_id'].unique():

            positionfixes_user_this = ret_pfs.loc[ret_pfs['user_id'] == user_id_this]  # this is no copy

            positionfixes_user_this = positionfixes_user_this.sort_values('tracked_at')
            pfs = positionfixes_user_this.to_dict('records')
            idx = positionfixes_user_this.index.to_list()
            num_pfs = len(pfs)

            posfix_staypoint_matching = {}

            i = 0
            j = 0  # is zero because it gets incremented in the beginning
            while i < num_pfs:
                if j == num_pfs:
                    # We're at the end, this can happen if in the last "bin", 
                    # the dist_threshold is never crossed anymore.
                    break
                else:
                    j = i + 1
                while j < num_pfs:
                    # TODO: Can we make distance function independent of projection?
                    dist = dist_func(pfs[i][name_geocol].x, pfs[i][name_geocol].y,
                                     pfs[j][name_geocol].x, pfs[j][name_geocol].y)

                    if dist > dist_threshold:
                        delta_t = pfs[j]['tracked_at'] - pfs[i]['tracked_at']
                        if delta_t.total_seconds() > time_threshold:
                            staypoint = {}
                            staypoint['user_id'] = pfs[i]['user_id']
                            staypoint[name_geocol] = Point(np.mean([pfs[k][name_geocol].x for k in range(i, j)]),
                                                           np.mean([pfs[k][name_geocol].y for k in range(i, j)]))
                            if elevation_flag:
                                staypoint['elevation'] = np.mean([pfs[k]['elevation'] for k in range(i, j)])
                            staypoint['started_at'] = pfs[i]['tracked_at']
                            staypoint['finished_at'] = pfs[j - 1]['tracked_at']
                            staypoint['id'] = staypoint_id_counter

                            # store matching 
                            posfix_staypoint_matching[staypoint_id_counter] = [idx[k] for k in range(i, j)]
                            staypoint_id_counter += 1

                            # add staypoint
                            ret_stps = ret_stps.append(staypoint, ignore_index=True)

                            # TODO Discussion: Is this last point really a staypoint? As we don't know if the
                            #      person "moves on" afterwards...
                            if j == num_pfs - 1:
                                staypoint = {}
                                staypoint['user_id'] = pfs[j]['user_id']
                                staypoint[name_geocol] = Point(pfs[j][name_geocol].x, pfs[j][name_geocol].y)
                                if elevation_flag:
                                    staypoint['elevation'] = pfs[j]['elevation']
                                staypoint['started_at'] = pfs[j]['tracked_at']
                                staypoint['finished_at'] = pfs[j]['tracked_at']
                                staypoint['id'] = staypoint_id_counter

                                # store matching
                                posfix_staypoint_matching[staypoint_id_counter] = [idx[j]]
                                staypoint_id_counter += 1
                                ret_stps = ret_stps.append(staypoint, ignore_index=True)
                        i = j
                        break
                    j = j + 1

            # add matching to original positionfixes (for every user)

            for staypoints_id, posfix_idlist in posfix_staypoint_matching.items():
                # note that we use .loc because above we have saved the id 
                # of the positionfixes not thier absolut position
                ret_pfs.loc[posfix_idlist, 'staypoint_id'] = staypoints_id


    elif method == 'dbscan':

        db = DBSCAN(eps=epsilon / 6371000, min_samples=num_samples, algorithm='ball_tree', metric='haversine')

        for user_id_this in ret_pfs['user_id'].unique():

            user_positionfixes = ret_pfs[ret_pfs['user_id'] == user_id_this]  # this is not a copy!

            # TODO: enable transformations to temporary (metric) system
            transform_crs = None
            if transform_crs is not None:
                pass

            # get staypoint matching
            coordinates = np.array([[radians(g.y), radians(g.x)] for g in user_positionfixes[name_geocol]])
            labels = db.fit_predict(coordinates)

            # add positionfixes - staypoint matching to original positionfixes
            ret_pfs.loc[user_positionfixes.index, 'staypoint_id'] = labels

        # create staypoints as the center of the grouped positionfixes
        grouped_df = ret_pfs.groupby(['user_id', 'staypoint_id'])
        for combined_id, group in grouped_df:
            user_id, staypoint_id = combined_id

            if int(staypoint_id) != -1:
                staypoint = {}
                staypoint['user_id'] = user_id
                staypoint['id'] = staypoint_id

                # point geometry of staypoint
                staypoint[name_geocol] = Point(group[name_geocol].x.mean(),
                                               group[name_geocol].y.mean())

                ret_stps = ret_stps.append(staypoint, ignore_index=True)

    ret_stps = gpd.GeoDataFrame(ret_stps, geometry=name_geocol, crs=ret_pfs.crs)
    ret_pfs = gpd.GeoDataFrame(ret_pfs, geometry=name_geocol, crs=ret_pfs.crs)

    ## ensure dtype consistency 
    ret_stps['id'] = ret_stps['id'].astype('int64')
    ret_stps.set_index('id', inplace=True)
    ret_pfs['staypoint_id'] = ret_pfs['staypoint_id'].astype('float')

    ret_stps['user_id'] = ret_stps['user_id'].astype(ret_pfs['user_id'].dtype)

    return ret_pfs, ret_stps


def _assert_geodataframe_equal(gdf1, gdf2, **kwargs):
    """Assert equal geometry and data seperatly for two geodataframes."""
    assert (gdf1.geometry.geom_almost_equals(gdf2.geometry)).all()
    pd.testing.assert_frame_equal(gdf1.drop(gdf1.geometry.name, axis=1), 
                                  gdf2.drop(gdf1.geometry.name, axis=1),
                                  **kwargs)<|MERGE_RESOLUTION|>--- conflicted
+++ resolved
@@ -113,14 +113,8 @@
         """Test tripleg generation using the 'between_staypoints' method for case 1.
         case 1: triplegs from positionfixes with column 'staypoint_id' and staypoints."""
 
-<<<<<<< HEAD
-        # load pregenerated test-triplegs
-        tpls_file = os.path.join('tests', 'data', 'geolife', 'geolife_triplegs_short.csv')
-        tpls_test = ti.read_triplegs_csv(tpls_file, tz='utc', index_col='id')
-=======
         pfs, stps = geolife_pfs_stps_short
         pfs, tpls = pfs.as_positionfixes.generate_triplegs(stps, method='between_staypoints')
->>>>>>> 3ef54c50
 
         _assert_geodataframe_equal(tpls, testdata_tpls_geolife)
 
