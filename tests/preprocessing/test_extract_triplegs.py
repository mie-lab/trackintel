import datetime
import os

import numpy as np
from numpy.testing import assert_almost_equal

import trackintel as ti
from trackintel.io.dataset_reader import read_geolife


class TestExtractTriplegs:
    def test_extract_triplegs_global(self):
        # generate triplegs from raw-data
        pfs = read_geolife(os.path.join('tests', 'data', 'geolife'))
        spts = pfs.as_positionfixes.extract_staypoints(method='sliding', dist_threshold=25, time_threshold=5 * 60)
        tpls = pfs.as_positionfixes.extract_triplegs(spts)

        # load pregenerated test-triplegs
        tpls_test = ti.read_triplegs_csv(os.path.join('tests', 'data', 'geolife', 'geolife_triplegs_short.csv'))

        assert len(tpls) > 0

        assert len(tpls) == len(tpls)
        
        tsamp = tpls.sample(1)
        assert list(tsamp.iloc[0]['geom'].coords) == list(pfs.loc[pfs['tripleg_id']==tsamp.iloc[0].id].geom.apply(lambda x: (x.x,x.y)))
           

        distance_sum = 0

        for i in range(len(tpls)):
            distance = tpls.geom.iloc[i].distance(tpls_test.geom.iloc[i])
            distance_sum = distance_sum + distance
        assert_almost_equal(distance_sum, 0.0)
<<<<<<< HEAD
   
=======

    def test_check_overlap(self):
        """
        Triplegs and staypoints should not overlap when generated using the default extract triplegs method.
        This test extracts triplegs and staypoints from positionfixes and stores them in a single dataframe.
        The dataframe is sorted by date, then we check if the staypoint/tripleg from the row before was finished when
        the next one started.
        """
        pfs = read_geolife(os.path.join('tests', 'data', 'geolife_long'))
        spts = pfs.as_positionfixes.extract_staypoints(method='sliding', dist_threshold=25, time_threshold=5 * 60)
        tpls = pfs.as_positionfixes.extract_triplegs(spts)

        spts_tpls = spts[['started_at', 'finished_at', 'user_id']].append(
            tpls[['started_at', 'finished_at', 'user_id']])

        spts_tpls.sort_values(by=['user_id', 'started_at'], inplace=True)

        for user_id_this in spts['user_id'].unique():
            spts_tpls_this = spts_tpls[spts_tpls['user_id'] == user_id_this]
            diff = spts_tpls_this['started_at'] - spts_tpls_this['finished_at'].shift(1)

            # transform to numpy array and drop first values (always nan due to shift operation)
            diff = diff.values[1:]

            # all values have to greater or equal to zero. Otherwise there is an overlap
            assert all(diff >= np.timedelta64(datetime.timedelta()))
>>>>>>> b67b92b4
<|MERGE_RESOLUTION|>--- conflicted
+++ resolved
@@ -32,10 +32,7 @@
             distance = tpls.geom.iloc[i].distance(tpls_test.geom.iloc[i])
             distance_sum = distance_sum + distance
         assert_almost_equal(distance_sum, 0.0)
-<<<<<<< HEAD
    
-=======
-
     def test_check_overlap(self):
         """
         Triplegs and staypoints should not overlap when generated using the default extract triplegs method.
@@ -49,16 +46,12 @@
 
         spts_tpls = spts[['started_at', 'finished_at', 'user_id']].append(
             tpls[['started_at', 'finished_at', 'user_id']])
-
         spts_tpls.sort_values(by=['user_id', 'started_at'], inplace=True)
-
         for user_id_this in spts['user_id'].unique():
             spts_tpls_this = spts_tpls[spts_tpls['user_id'] == user_id_this]
             diff = spts_tpls_this['started_at'] - spts_tpls_this['finished_at'].shift(1)
-
             # transform to numpy array and drop first values (always nan due to shift operation)
             diff = diff.values[1:]
 
             # all values have to greater or equal to zero. Otherwise there is an overlap
-            assert all(diff >= np.timedelta64(datetime.timedelta()))
->>>>>>> b67b92b4
+            assert all(diff >= np.timedelta64(datetime.timedelta()))