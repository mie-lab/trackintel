--- conflicted
+++ resolved
@@ -33,12 +33,9 @@
     'geoalchemy2',
     'osmnx',
     'scikit-learn',
-<<<<<<< HEAD
+    'simplification',
     'console_progressbar',
     'scipy'
-=======
-    'simplification'
->>>>>>> b67b92b4
 ]
 
 # What packages are optional?
